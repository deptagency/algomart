--- conflicted
+++ resolved
@@ -128,11 +128,7 @@
           TF_VAR_api_database_user_password: ${{ secrets.TF_VAR_api_database_user_password }}
           TF_VAR_api_domain_mapping: ${{ secrets.TF_VAR_api_domain_mapping }}
           TF_VAR_api_funding_mnemonic: ${{ secrets.TF_VAR_api_funding_mnemonic }}
-<<<<<<< HEAD
-          TF_VAR_api_image: 'gcr.io/${{ secrets.GCP_PROJECT_ID }}/api:${{ needs.tag.outputs.value }}'
-=======
           TF_VAR_api_image: "${{ secrets.GCP_DOCKER_REGISTRY }}/${{ secrets.GCP_PROJECT_ID }}/${{ secrets.GCP_DOCKER_REPOSITORY }}/api:${{ needs.tag.outputs.value }}"
->>>>>>> 6f7f3f1c
           TF_VAR_api_key: ${{ secrets.TF_VAR_api_key }}
           TF_VAR_api_secret: ${{ secrets.TF_VAR_api_secret }}
 
@@ -144,11 +140,7 @@
           TF_VAR_cms_database_user_name: ${{ secrets.TF_VAR_cms_database_user_name }}
           TF_VAR_cms_database_user_password: ${{ secrets.TF_VAR_cms_database_user_password }}
           TF_VAR_cms_domain_mapping: ${{ secrets.TF_VAR_cms_domain_mapping }}
-<<<<<<< HEAD
-          TF_VAR_cms_image: 'gcr.io/${{ secrets.GCP_PROJECT_ID }}/cms:${{ needs.tag.outputs.value }}'
-=======
           TF_VAR_cms_image: "${{ secrets.GCP_DOCKER_REGISTRY }}/${{ secrets.GCP_PROJECT_ID }}/${{ secrets.GCP_DOCKER_REPOSITORY }}/cms:${{ needs.tag.outputs.value }}"
->>>>>>> 6f7f3f1c
           TF_VAR_cms_key: ${{ secrets.TF_VAR_cms_key }}
           TF_VAR_cms_secret: ${{ secrets.TF_VAR_cms_secret }}
           TF_VAR_cms_storage_bucket: ${{ secrets.TF_VAR_cms_storage_bucket }}
@@ -158,11 +150,7 @@
 
           TF_VAR_web_domain_mapping: ${{ secrets.TF_VAR_web_domain_mapping }}
           TF_VAR_web_firebase_service_account: ${{ secrets.TF_VAR_web_firebase_service_account }}
-<<<<<<< HEAD
-          TF_VAR_web_image: 'gcr.io/${{ secrets.GCP_PROJECT_ID }}/web:${{ needs.tag.outputs.value }}'
-=======
           TF_VAR_web_image: "${{ secrets.GCP_DOCKER_REGISTRY }}/${{ secrets.GCP_PROJECT_ID }}/${{ secrets.GCP_DOCKER_REPOSITORY }}/web:${{ needs.tag.outputs.value }}"
->>>>>>> 6f7f3f1c
           TF_VAR_web_next_public_firebase_config: ${{ secrets.TF_VAR_web_next_public_firebase_config }}
 
           # Optional
