--- conflicted
+++ resolved
@@ -39,8 +39,6 @@
 ### Creating a local Algorand Sandbox account
 For local development, the [Algorand Sandbox](https://github.com/algorand/sandbox) is handy docker instance that makes interfacing with the blockchain simple from your local machine. It will also create an account that can be funded with fake Algos using the [Testnet Dispenser](https://dispenser.testnet.aws.algodev.network/).
 
-<<<<<<< HEAD
-=======
 To create an account:
 * Download the [Algorand Sandbox](https://github.com/algorand/sandbox) and start up the docker instance:
 ```bash
@@ -57,7 +55,6 @@
 ```
 * Use the outputted mnemonic within the `.env` file within this project.
 
->>>>>>> 050107f5
 Once everything is configured, you can start everything in development/watch mode:
 
 ```bash
