import {
  AlgoExplorerAdapter,
  AlgorandAdapter,
  CircleAdapter,
  CoinbaseAdapter,
  CMSCacheAdapter,
  DirectusAdapter,
  I18nAdapter,
  MailerAdapter,
  NFTStorageAdapter,
} from '@algomart/shared/adapters'
import {
  AccountsService,
  AuctionsService,
  BidsService,
  CollectiblesService,
  CollectionsService,
  FaqsService,
  HomepageService,
  I18nService,
  NotificationsService,
  PacksService,
  PaymentsService,
  SetsService,
  TransactionsService,
} from '@algomart/shared/services'
import { DependencyResolver } from '@algomart/shared/utils'

import { Configuration } from './'
import { logger } from './logger'

export function configureResolver() {
  const resolver = new DependencyResolver()
  resolver.set(
    AlgorandAdapter.name,
    () =>
      new AlgorandAdapter(
        {
          algodPort: Configuration.algodPort,
          algodServer: Configuration.algodServer,
          algodToken: Configuration.algodToken,
          fundingMnemonic: Configuration.fundingMnemonic,
        },
        logger,
        Configuration.secret
      )
  )
  resolver.set(
    AlgoExplorerAdapter.name,
    () => new AlgoExplorerAdapter(Configuration.algodEnv, logger)
  )
  resolver.set(
    CMSCacheAdapter.name,
    () =>
      new CMSCacheAdapter(
        {
          cmsUrl: Configuration.cmsUrl,
          gcpCdnUrl: Configuration.gcpCdnUrl,
        },
        logger
      )
  )
  resolver.set(
    DirectusAdapter.name,
    () =>
      new DirectusAdapter(
        {
          cmsUrl: Configuration.cmsUrl,
          gcpCdnUrl: Configuration.gcpCdnUrl,
          accessToken: Configuration.cmsAccessToken,
        },
        logger
      )
  )
  resolver.set(
    NFTStorageAdapter.name,
    () =>
      new NFTStorageAdapter(
        {
          pinataApiKey: Configuration.pinataApiKey,
          pinataApiSecret: Configuration.pinataApiSecret,
          webUrl: Configuration.webUrl,
        },
        logger
      )
  )
  resolver.set(
    MailerAdapter.name,
    () => new MailerAdapter(Configuration.mailer, logger)
  )
  resolver.set(
    AccountsService.name,
    (c) =>
      new AccountsService(c.get<AlgorandAdapter>(AlgorandAdapter.name), logger)
  )
  resolver.set(
    BidsService.name,
    (c) =>
      new BidsService(
        c.get<I18nService>(I18nService.name),
        c.get<NotificationsService>(NotificationsService.name),
        c.get<PacksService>(PacksService.name),
        Configuration.currency,
        logger
      )
  )
  resolver.set(
    NotificationsService.name,
    (c) =>
      new NotificationsService(
        c.get<MailerAdapter>(MailerAdapter.name),
        c.get<I18nAdapter>(I18nAdapter.name),
        Configuration.webUrl,
        Configuration.customerServiceEmail,
        logger
      )
  )
  resolver.set(I18nAdapter.name, () => new I18nAdapter())
  resolver.set(
    TransactionsService.name,
    (c) =>
      new TransactionsService(
        c.get<AlgorandAdapter>(AlgorandAdapter.name),
        logger
      )
  )
  resolver.set(
    PacksService.name,
    (c) =>
      new PacksService(
        c.get<CMSCacheAdapter>(CMSCacheAdapter.name),
        c.get<CollectiblesService>(CollectiblesService.name),
        c.get<I18nService>(I18nService.name),
        c.get<NotificationsService>(NotificationsService.name),
        c.get<AccountsService>(AccountsService.name),
        Configuration.currency,
        logger
      )
  )
  resolver.set(
    CollectiblesService.name,
    (c) =>
      new CollectiblesService(
        c.get<CMSCacheAdapter>(CMSCacheAdapter.name),
        c.get<AlgorandAdapter>(AlgorandAdapter.name),
        c.get<NFTStorageAdapter>(NFTStorageAdapter.name),
        c.get<AlgoExplorerAdapter>(AlgoExplorerAdapter.name),
        Configuration.minimumDaysBeforeTransfer,
        Configuration.creatorPassphrase,
        logger
      )
  )
  resolver.set(
    CircleAdapter.name,
    () =>
      new CircleAdapter(
        {
          apiKey: Configuration.circleApiKey,
          url: Configuration.circleUrl,
        },
        logger
      )
  )
  resolver.set(
    CoinbaseAdapter.name,
    () =>
      new CoinbaseAdapter(
        {
          url: Configuration.coinbaseUrl,
        },
        logger
      )
  )
  resolver.set(
    PaymentsService.name,
    (c) =>
      new PaymentsService(
        c.get<CircleAdapter>(CircleAdapter.name),
        c.get<I18nService>(I18nService.name),
        c.get<NotificationsService>(NotificationsService.name),
        c.get<PacksService>(PacksService.name),
        Configuration.currency,
        logger
      )
  )
  resolver.set(
    SetsService.name,
    (c) => new SetsService(c.get<CMSCacheAdapter>(CMSCacheAdapter.name), logger)
  )
  resolver.set(
    CollectionsService.name,
    (c) =>
      new CollectionsService(
        c.get<CMSCacheAdapter>(CMSCacheAdapter.name),
        logger
      )
  )
  resolver.set(
    HomepageService.name,
    (c) =>
      new HomepageService(
        c.get<CMSCacheAdapter>(CMSCacheAdapter.name),
        c.get<PacksService>(PacksService.name)
      )
  )
  resolver.set(
    FaqsService.name,
    (c) => new FaqsService(c.get<CMSCacheAdapter>(CMSCacheAdapter.name), logger)
  )
  resolver.set(
    AuctionsService.name,
    (c) =>
      new AuctionsService(
        c.get<AlgorandAdapter>(AlgorandAdapter.name),
        Configuration.secret,
        logger
      )
  )

  resolver.set(
    I18nService.name,
    (c) =>
      new I18nService(
        c.get<CMSCacheAdapter>(CMSCacheAdapter.name),
        c.get<CoinbaseAdapter>(CoinbaseAdapter.name),
<<<<<<< HEAD
        Configuration.currency
=======
        Configuration.currency,
        logger
>>>>>>> eab06483
      )
  )
  return resolver
}<|MERGE_RESOLUTION|>--- conflicted
+++ resolved
@@ -223,12 +223,8 @@
       new I18nService(
         c.get<CMSCacheAdapter>(CMSCacheAdapter.name),
         c.get<CoinbaseAdapter>(CoinbaseAdapter.name),
-<<<<<<< HEAD
-        Configuration.currency
-=======
-        Configuration.currency,
-        logger
->>>>>>> eab06483
+        Configuration.currency,
+        logger
       )
   )
   return resolver
