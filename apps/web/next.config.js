// eslint-disable-next-line @typescript-eslint/no-var-requires
const withNextTranslate = require('next-translate')
const withNx = require('@nrwl/next/plugins/with-nx')
const withBundleAnalyzer = require('@next/bundle-analyzer')({
  enabled: process.env.ANALYZE === 'true',
})

process.env.NEXT_TRANSLATE_PATH = __dirname

module.exports = withNx(
  withNextTranslate(
    withBundleAnalyzer({
      poweredByHeader: false,
      reactStrictMode: true,
      images: {
        domains: process.env.IMAGE_DOMAINS?.split(',') || [],
      },
      webpack: (config) => {
        config.experiments = {
          ...config.experiments,
          topLevelAwait: true,
          asyncWebAssembly: true,
        }

<<<<<<< HEAD
      return cssLoaderDarkModeShim(config)
    },
    eslint: {
      // disable and run eslint manually as needed instead
      ignoreDuringBuilds: true,
    },
    nx: {
      // Set this to true if you would like to to use SVGR
      // See: https://github.com/gregberge/svgr
      svgr: false,
    },
    serverRuntimeConfig: {
      API_KEY: process.env.API_KEY,
      API_URL: process.env.API_URL,
      LOG_LEVEL: process.env.LOG_LEVEL,
      FIREBASE_SERVICE_ACCOUNT: process.env.FIREBASE_SERVICE_ACCOUNT,
      NODE_ENV: process.env.NODE_ENV,
      FIREBASE_ADMIN_EMAIL: process.env.FIREBASE_ADMIN_EMAIL,
      NEXT_PUBLIC_FIREBASE_CONFIG: process.env.NEXT_PUBLIC_FIREBASE_CONFIG,
      NEXT_PUBLIC_WIRE_PAYMENT_ENABLED:
        process.env.NEXT_PUBLIC_WIRE_PAYMENT_ENABLED,
      NEXT_PUBLIC_CRYPTO_PAYMENT_ENABLED:
        process.env.NEXT_PUBLIC_CRYPTO_PAYMENT_ENABLED,
      NEXT_PUBLIC_STRIPE_API_KEY: process.env.NEXT_PUBLIC_STRIPE_API_KEY,
    },
    redirects: async () => [
      {
        source: '/nft/:id',
        destination: '/nft/:id/details',
        permanent: false,
=======
        return cssLoaderDarkModeShim(config)
      },
      eslint: {
        // disable and run eslint manually as needed instead
        ignoreDuringBuilds: true,
      },
      nx: {
        // Set this to true if you would like to to use SVGR
        // See: https://github.com/gregberge/svgr
        svgr: false,
      },
      serverRuntimeConfig: {
        API_KEY: process.env.API_KEY,
        API_URL: process.env.API_URL,
        LOG_LEVEL: process.env.LOG_LEVEL,
        FIREBASE_SERVICE_ACCOUNT: process.env.FIREBASE_SERVICE_ACCOUNT,
        NODE_ENV: process.env.NODE_ENV,
        FIREBASE_ADMIN_EMAIL: process.env.FIREBASE_ADMIN_EMAIL,
        NEXT_PUBLIC_FIREBASE_CONFIG: process.env.NEXT_PUBLIC_FIREBASE_CONFIG,
        NEXT_PUBLIC_WIRE_PAYMENT_ENABLED:
          process.env.NEXT_PUBLIC_WIRE_PAYMENT_ENABLED,
        NEXT_PUBLIC_CRYPTO_PAYMENT_ENABLED:
          process.env.NEXT_PUBLIC_CRYPTO_PAYMENT_ENABLED,
>>>>>>> 80f8ca19
      },
      redirects: async () => [
        {
          source: '/nft/:id',
          destination: '/nft/:id/details',
          permanent: false,
        },
      ],
    })
  )
)

const cssLoaderDarkModeShim = (config) => {
  // Find the base rule that contains nested rules (which contains css-loader)
  const rules = config.module.rules.find((r) => !!r.oneOf)

  for (const loaders of rules.oneOf) {
    if (Array.isArray(loaders.use)) {
      for (const l of loaders.use) {
        if (
          typeof l !== 'string' &&
          typeof l.loader === 'string' &&
          /(?<!post)css-loader/.test(l.loader)
        ) {
          if (!l.options.modules) continue
          const originalGetLocalIdent = l.options.modules.getLocalIdent
          // update loader options `getLocalIdent` function to ignore 'dark' class
          l.options.modules.getLocalIdent = (
            context,
            localIdentName,
            localName,
            options
          ) =>
            localName === 'dark'
              ? localName
              : originalGetLocalIdent(
                  context,
                  localIdentName,
                  localName,
                  options
                )
        }
      }
    }
  }
  return config
}<|MERGE_RESOLUTION|>--- conflicted
+++ resolved
@@ -22,38 +22,6 @@
           asyncWebAssembly: true,
         }
 
-<<<<<<< HEAD
-      return cssLoaderDarkModeShim(config)
-    },
-    eslint: {
-      // disable and run eslint manually as needed instead
-      ignoreDuringBuilds: true,
-    },
-    nx: {
-      // Set this to true if you would like to to use SVGR
-      // See: https://github.com/gregberge/svgr
-      svgr: false,
-    },
-    serverRuntimeConfig: {
-      API_KEY: process.env.API_KEY,
-      API_URL: process.env.API_URL,
-      LOG_LEVEL: process.env.LOG_LEVEL,
-      FIREBASE_SERVICE_ACCOUNT: process.env.FIREBASE_SERVICE_ACCOUNT,
-      NODE_ENV: process.env.NODE_ENV,
-      FIREBASE_ADMIN_EMAIL: process.env.FIREBASE_ADMIN_EMAIL,
-      NEXT_PUBLIC_FIREBASE_CONFIG: process.env.NEXT_PUBLIC_FIREBASE_CONFIG,
-      NEXT_PUBLIC_WIRE_PAYMENT_ENABLED:
-        process.env.NEXT_PUBLIC_WIRE_PAYMENT_ENABLED,
-      NEXT_PUBLIC_CRYPTO_PAYMENT_ENABLED:
-        process.env.NEXT_PUBLIC_CRYPTO_PAYMENT_ENABLED,
-      NEXT_PUBLIC_STRIPE_API_KEY: process.env.NEXT_PUBLIC_STRIPE_API_KEY,
-    },
-    redirects: async () => [
-      {
-        source: '/nft/:id',
-        destination: '/nft/:id/details',
-        permanent: false,
-=======
         return cssLoaderDarkModeShim(config)
       },
       eslint: {
@@ -77,7 +45,7 @@
           process.env.NEXT_PUBLIC_WIRE_PAYMENT_ENABLED,
         NEXT_PUBLIC_CRYPTO_PAYMENT_ENABLED:
           process.env.NEXT_PUBLIC_CRYPTO_PAYMENT_ENABLED,
->>>>>>> 80f8ca19
+        NEXT_PUBLIC_STRIPE_API_KEY: process.env.NEXT_PUBLIC_STRIPE_API_KEY,
       },
       redirects: async () => [
         {
