import { RTL_LOCALES } from '@algomart/schemas'
import type { AppProps } from 'next/app'
import { useRouter } from 'next/router'
import { useEffect } from 'react'
import { SWRConfig } from 'swr'

import '../styles/globals.css'

import CookieConsent from '@/components/cookie-consent/cookie-consent'
import { AuthProvider } from '@/contexts/auth-context'
import { I18nProvider } from '@/contexts/i18n-context'
import { RedemptionProvider } from '@/contexts/redemption-context'
import { ThemeProvider } from '@/contexts/theme-context'
import { useLocale } from '@/hooks/use-locale'
import { fetcher } from '@/utils/swr'

function MyApp({ Component, pageProps }: AppProps) {
  const router = useRouter()
  const locale = useLocale()

  useEffect(() => {
<<<<<<< HEAD
    // First page load
    Analytics.instance.screenView(window.location.pathname)

=======
>>>>>>> 1bf72ea1
    router.push(
      { pathname: router.pathname, query: router.query },
      router.asPath,
      { locale }
    )
  }, []) /* eslint-disable-line react-hooks/exhaustive-deps */

  useEffect(() => {
    document.documentElement.dir = RTL_LOCALES.includes(locale.split('-')[0])
      ? 'rtl'
      : 'ltr'
  }, [locale])

  return (
    <SWRConfig value={{ fetcher }}>
      <RedemptionProvider>
        <AuthProvider>
          <I18nProvider>
            <ThemeProvider>
              <Component {...pageProps} />
              <CookieConsent />
            </ThemeProvider>
          </I18nProvider>
        </AuthProvider>
      </RedemptionProvider>
    </SWRConfig>
  )
}

// Ensure we can use Next.js runtime configuration
MyApp.getInitialProps = () => ({})

export default MyApp<|MERGE_RESOLUTION|>--- conflicted
+++ resolved
@@ -19,12 +19,6 @@
   const locale = useLocale()
 
   useEffect(() => {
-<<<<<<< HEAD
-    // First page load
-    Analytics.instance.screenView(window.location.pathname)
-
-=======
->>>>>>> 1bf72ea1
     router.push(
       { pathname: router.pathname, query: router.query },
       router.asPath,
