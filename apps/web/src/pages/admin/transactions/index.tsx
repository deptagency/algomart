--- conflicted
+++ resolved
@@ -1,14 +1,4 @@
-import {
-<<<<<<< HEAD
-  AdminPaymentBase,
-  AdminPaymentList,
-=======
-  FirebaseClaim,
-  Payment,
-  Payments,
->>>>>>> f31e3e7c
-  PaymentSortField,
-} from '@algomart/schemas'
+import { Payment, Payments, PaymentSortField } from '@algomart/schemas'
 import { RefreshIcon } from '@heroicons/react/outline'
 import { GetServerSideProps } from 'next'
 import useTranslation from 'next-translate/useTranslation'
@@ -47,8 +37,7 @@
     `${urls.api.v1.admin.getPayments}?${qp}`
   )
 
-<<<<<<< HEAD
-  const columns: ColumnDefinitionType<AdminPaymentBase>[] = [
+  const columns: ColumnDefinitionType<Payment>[] = [
     {
       key: 'pack.title',
       name: t('transactions.table.title'),
@@ -60,10 +49,6 @@
         </AppLink>
       ),
     },
-=======
-  const columns: ColumnDefinitionType<Payment>[] = [
-    { key: 'pack.title', name: t('transactions.table.title') },
->>>>>>> f31e3e7c
     {
       key: 'createdAt',
       name: t('transactions.table.date'),
