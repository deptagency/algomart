--- conflicted
+++ resolved
@@ -37,20 +37,12 @@
   const { query } = useRouter()
   const { transactionId } = query
 
-<<<<<<< HEAD
   // WIRE PAYMENTS
-  const { data } = useAuthApi<ToPaymentBase[]>(
-    `${urls.api.v1.admin.getPaymentsForBankAccount}?bankAccountId=${payment.paymentBankId}`
-  )
-
-  const columns: ColumnDefinitionType<ToPaymentBase>[] = [
-=======
   const { data } = useAuthApi<WirePayment[]>(
     `${urls.api.v1.admin.getPaymentsForBankAccount}?bankAccountId=${payment.paymentBankId}`
   )
 
   const columns: ColumnDefinitionType<WirePayment>[] = [
->>>>>>> 210edbdb
     {
       key: 'createdAt',
       name: t('transactions.table.date'),
@@ -190,11 +182,7 @@
           </Panel>
 
           <Panel title={t('common:pageTitles.Transactions')} fullWidth>
-<<<<<<< HEAD
-            <Table<ToPaymentBase> columns={columns} data={data} />
-=======
             <Table<WirePayment> columns={columns} data={data} />
->>>>>>> 210edbdb
           </Panel>
 
           <Panel title={t('common:actions.Reset Payment')}>
