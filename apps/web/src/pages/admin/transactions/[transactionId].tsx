import { AdminPaymentBase, Payment, PaymentStatus } from '@algomart/schemas'
import { GetServerSideProps } from 'next'
import Image from 'next/image'
import { useRouter } from 'next/router'
import useTranslation from 'next-translate/useTranslation'
import { useCallback } from 'react'

import css from './transaction.module.css'

import { ApiClient } from '@/clients/api-client'
import Breadcrumbs from '@/components/breadcrumbs'
import Button from '@/components/button'
import { Flex } from '@/components/flex'
import Heading from '@/components/heading'
import Panel from '@/components/panel'
import Table from '@/components/table'
import { ColumnDefinitionType } from '@/components/table'
import useAdminGate from '@/hooks/use-admin-gate'
import AdminLayout from '@/layouts/admin-layout'
import adminService from '@/services/admin-service'
import { isAuthenticatedUserAdmin } from '@/services/api/auth-service'
<<<<<<< HEAD
import { formatCurrency } from '@/utils/format-currency'
=======
import { logger } from '@/utils/logger'
>>>>>>> f31e3e7c
import { useAuthApi } from '@/utils/swr'
import { urls } from '@/utils/urls'

const getPaymentType = (payment: Payment) => {
  if (payment.paymentBankId) {
    return 'Wire Transfer'
  } else if (payment.paymentCardId) {
    return 'Credit Card'
  } else if (payment.destinationAddress) {
    return 'Crypto Transfer'
  }
  return 'Unknown'
}

interface AdminTransactionPageProps {
  payment: AdminPaymentBase
}

export default function AdminTransactionPage({
  payment,
}: AdminTransactionPageProps) {
  useAdminGate()
  const { t, lang } = useTranslation('admin')
  const { query } = useRouter()
  const { transactionId } = query
  const { pack, paymentBankId, payerId } = payment

  const { data } = useAuthApi<Payment[]>(
    `${urls.api.v1.admin.getPaymentsForBankAccount}?bankAccountId=${paymentBankId}`
  )

  const columns: ColumnDefinitionType<Payment>[] = [
    {
      key: 'createdAt',
      name: t('transactions.table.date'),
      renderer: ({ value }) =>
        value ? new Date(value).toLocaleString(lang) : null,
    },
    {
      key: 'type',
      name: 'Type',
      renderer: ({ item }) => getPaymentType(item),
    },
    {
      key: 'pack.price',
      name: t('transactions.table.price'),
      renderer: ({ value }) => formatCurrency(value, lang),
    },
    { key: 'status', name: t('transactions.table.status') },
  ]

  const handleReset = useCallback(async () => {
    if (!confirm('Are you sure you want to reset this transaction?')) return
    const paymentId = typeof transactionId === 'string' ? transactionId : null
    try {
      const updatedPayment = await adminService.updatePayment(paymentId, {
        externalId: '',
        status: PaymentStatus.Pending,
      })
      console.log('reset payment:', updatedPayment)
    } catch (error) {
      logger.error(error, 'Unable to reset pack')
    }
  }, [transactionId])

  const markAsPaid = useCallback(async () => {
    if (!confirm('Are you sure you want to mark this transaction as paid?'))
      return
    const paymentId = typeof transactionId === 'string' ? transactionId : null
    try {
      const updatedPayment = await adminService.updatePayment(paymentId, {
        status: PaymentStatus.Paid,
      })
      console.log('marked payment as paid:', updatedPayment)
    } catch (error) {
      logger.error(error, 'Unable to update pack as paid')
    }
  }, [transactionId])

  const handleRevokePack = useCallback(async () => {
<<<<<<< HEAD
    if (!confirm('Are you sure you want to revoke this pack?')) return
    // @TODO: Revoke pack API request
  }, [])
=======
    try {
      console.log('payment:', payment.pack)
      if (!payment.pack.id) throw new Error('No pack id')
      if (!payment.pack.ownerId) throw new Error('No pack owner ID')
      await adminService.revokePack(payment.pack.id, payment.pack.ownerId)
    } catch (error) {
      logger.error(error, 'Unable to revoke pack')
    }
  }, [payment?.pack])
>>>>>>> f31e3e7c

  return (
    <AdminLayout pageTitle={t('common:pageTitles.Transaction')}>
      <Breadcrumbs
        breadcrumbs={[
          { label: 'Transactions', href: urls.admin.transactions },
          { label: transactionId as string },
        ]}
      />
      <Flex gap={12}>
        <Flex item flex="0 0 250px">
          <Panel fullWidth>
            <Image
              src={pack.image}
              layout="responsive"
              height="100%"
              width="100%"
              alt="Pack image"
            />
          </Panel>
        </Flex>

        <Flex flex="1" flexDirection="column" gap={6}>
          <header>
            <Heading inheritColor>{pack.title}</Heading>
            <p className={css.subtitle}>{pack.type}</p>
          </header>

          <Panel>
            <Flex alignItems="stretch" gap={4} Element="dl">
              <div className={css.packMeta}>
                <dt>Winning Bid</dt>
                <dd>{formatCurrency(pack.price, lang)} </dd>
              </div>
              <div className={css.packMeta}>
                <dt>Winner</dt>
                <dd>{payerId} </dd>
              </div>
              <div className={css.packMeta}>
                <dt>Ended At</dt>
                <dd>{new Date(pack.auctionUntil).toLocaleString(lang)} </dd>
              </div>
            </Flex>
          </Panel>

          <Panel title={t('common:pageTitles.Transactions')} fullWidth>
            <Table columns={columns} data={data} />
          </Panel>

          <Panel title={t('common:actions.Reset Payment')}>
            <p className={css.actionDescription}>
              Resetting the transaction puts it back into the pending state
              which allows the buyer to attept to make the payment again using
              the original wire instructions.
            </p>
            <Button onClick={handleReset} size="small">
              {t('common:actions.Reset Payment')}
            </Button>
          </Panel>

          <Panel title={t('common:actions.Set Payment As Successful')}>
            <p className={css.actionDescription}>
              Setting the payment as successful will mark the transaction as
              paid. Use this action when a payment is made through any means
              outside of the system.
            </p>
            <Button onClick={markAsPaid} size="small">
              {t('common:actions.Set Payment As Successful')}
            </Button>
          </Panel>

          <Panel title={t('common:actions.Revoke Pack')}>
            <p className={css.actionDescription}>
              If someone fails to pay you can revoke the pack. Note:
              Re-selling/auctioning revoked packs is not yet supported.
            </p>
            <Button onClick={handleRevokePack} size="small">
              {t('common:actions.Revoke Pack')}
            </Button>
          </Panel>
        </Flex>
      </Flex>
    </AdminLayout>
  )
}

export const getServerSideProps: GetServerSideProps = async (context) => {
  // Check if the user is admin (check again on render, to prevent caching of claims)
  const user = await isAuthenticatedUserAdmin(context)
  if (!user) {
    return {
      redirect: {
        destination: '/',
        permanent: false,
      },
    }
  }

  const { transactionId } = context.query
  const paymentId = typeof transactionId === 'string' ? transactionId : null

  // Redirect to Transactions if no transactionId is provided
  if (!paymentId) {
    return {
      redirect: {
        destination: urls.adminTransactions,
        permanent: false,
      },
    }
  }

  // Retrieve payment
  const payment = await ApiClient.instance
    .getAdminPaymentById(paymentId)
    .catch(() => null)

  // Redirect to Transactions page if payment not found
  if (!payment) {
    return {
      redirect: {
        destination: urls.adminTransactions,
        permanent: false,
      },
    }
  }

  return {
    props: {
      payment,
    },
  }
}<|MERGE_RESOLUTION|>--- conflicted
+++ resolved
@@ -1,4 +1,4 @@
-import { AdminPaymentBase, Payment, PaymentStatus } from '@algomart/schemas'
+import { Payment, PaymentStatus } from '@algomart/schemas'
 import { GetServerSideProps } from 'next'
 import Image from 'next/image'
 import { useRouter } from 'next/router'
@@ -19,11 +19,8 @@
 import AdminLayout from '@/layouts/admin-layout'
 import adminService from '@/services/admin-service'
 import { isAuthenticatedUserAdmin } from '@/services/api/auth-service'
-<<<<<<< HEAD
 import { formatCurrency } from '@/utils/format-currency'
-=======
 import { logger } from '@/utils/logger'
->>>>>>> f31e3e7c
 import { useAuthApi } from '@/utils/swr'
 import { urls } from '@/utils/urls'
 
@@ -39,7 +36,7 @@
 }
 
 interface AdminTransactionPageProps {
-  payment: AdminPaymentBase
+  payment: Payment
 }
 
 export default function AdminTransactionPage({
@@ -49,10 +46,9 @@
   const { t, lang } = useTranslation('admin')
   const { query } = useRouter()
   const { transactionId } = query
-  const { pack, paymentBankId, payerId } = payment
 
   const { data } = useAuthApi<Payment[]>(
-    `${urls.api.v1.admin.getPaymentsForBankAccount}?bankAccountId=${paymentBankId}`
+    `${urls.api.v1.admin.getPaymentsForBankAccount}?bankAccountId=${payment.paymentBankId}`
   )
 
   const columns: ColumnDefinitionType<Payment>[] = [
@@ -104,21 +100,16 @@
   }, [transactionId])
 
   const handleRevokePack = useCallback(async () => {
-<<<<<<< HEAD
     if (!confirm('Are you sure you want to revoke this pack?')) return
     // @TODO: Revoke pack API request
-  }, [])
-=======
     try {
-      console.log('payment:', payment.pack)
       if (!payment.pack.id) throw new Error('No pack id')
       if (!payment.pack.ownerId) throw new Error('No pack owner ID')
       await adminService.revokePack(payment.pack.id, payment.pack.ownerId)
     } catch (error) {
       logger.error(error, 'Unable to revoke pack')
     }
-  }, [payment?.pack])
->>>>>>> f31e3e7c
+  }, [payment.pack.id, payment.pack.ownerId])
 
   return (
     <AdminLayout pageTitle={t('common:pageTitles.Transaction')}>
@@ -132,7 +123,7 @@
         <Flex item flex="0 0 250px">
           <Panel fullWidth>
             <Image
-              src={pack.image}
+              src={payment.pack.image}
               layout="responsive"
               height="100%"
               width="100%"
@@ -143,23 +134,25 @@
 
         <Flex flex="1" flexDirection="column" gap={6}>
           <header>
-            <Heading inheritColor>{pack.title}</Heading>
-            <p className={css.subtitle}>{pack.type}</p>
+            <Heading inheritColor>{payment.pack.title}</Heading>
+            <p className={css.subtitle}>{payment.pack.type}</p>
           </header>
 
           <Panel>
             <Flex alignItems="stretch" gap={4} Element="dl">
               <div className={css.packMeta}>
                 <dt>Winning Bid</dt>
-                <dd>{formatCurrency(pack.price, lang)} </dd>
+                <dd>{formatCurrency(payment.pack.price, lang)} </dd>
               </div>
               <div className={css.packMeta}>
                 <dt>Winner</dt>
-                <dd>{payerId} </dd>
+                <dd>{payment.payerId} </dd>
               </div>
               <div className={css.packMeta}>
                 <dt>Ended At</dt>
-                <dd>{new Date(pack.auctionUntil).toLocaleString(lang)} </dd>
+                <dd>
+                  {new Date(payment.pack.auctionUntil).toLocaleString(lang)}{' '}
+                </dd>
               </div>
             </Flex>
           </Panel>
