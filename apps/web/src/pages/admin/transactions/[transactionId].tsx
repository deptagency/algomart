import { Payment, PaymentStatus } from '@algomart/schemas'
import { GetServerSideProps } from 'next'
import Image from 'next/image'
import { useRouter } from 'next/router'
import useTranslation from 'next-translate/useTranslation'
import { useCallback } from 'react'

import css from './transaction.module.css'

import { ApiClient } from '@/clients/api-client'
import AppLink from '@/components/app-link/app-link'
import Avatar from '@/components/avatar/avatar'
import Breadcrumbs from '@/components/breadcrumbs'
import Button from '@/components/button'
import { Flex } from '@/components/flex'
import Heading from '@/components/heading'
import Panel from '@/components/panel'
import Table from '@/components/table'
import { ColumnDefinitionType } from '@/components/table'
import useAdminGate from '@/hooks/use-admin-gate'
import AdminLayout from '@/layouts/admin-layout'
import adminService from '@/services/admin-service'
import { isAuthenticatedUserAdmin } from '@/services/api/auth-service'
import { formatCurrency } from '@/utils/format-currency'
import { logger } from '@/utils/logger'
import { useAuthApi } from '@/utils/swr'
import { urls } from '@/utils/urls'

const getPaymentType = (payment: Payment) => {
  if (payment.paymentBankId) {
    return 'Wire Transfer'
  } else if (payment.paymentCardId) {
    return 'Credit Card'
  } else if (payment.destinationAddress) {
    return 'Crypto Transfer'
  }
  return 'Unknown'
}

interface AdminTransactionPageProps {
  payment: Payment
}

export default function AdminTransactionPage({
  payment,
}: AdminTransactionPageProps) {
<<<<<<< HEAD
  useAdminGate()
  const { t, lang } = useTranslation('admin')
=======
  logger.info(payment, 'Payment found')
  const { t } = useTranslation('admin')
>>>>>>> 9b0ce68f
  const { query } = useRouter()
  const { transactionId } = query

  const { data } = useAuthApi<Payment[]>(
    `${urls.api.v1.admin.getPaymentsForBankAccount}?bankAccountId=${payment.paymentBankId}`
  )
<<<<<<< HEAD

  const columns: ColumnDefinitionType<Payment>[] = [
    {
      key: 'createdAt',
      name: t('transactions.table.date'),
      renderer: ({ value }) =>
        value ? new Date(value).toLocaleString(lang) : null,
    },
    {
      key: 'type',
      name: 'Type',
      renderer: ({ item }) => getPaymentType(item),
    },
    {
      key: 'pack.price',
      name: t('transactions.table.price'),
      renderer: ({ value }) => formatCurrency(value, lang),
    },
    { key: 'status', name: t('transactions.table.status') },
  ]
=======
  logger.info(data, 'Payments for bank account were retrieved')
>>>>>>> 9b0ce68f

  const handleReset = useCallback(async () => {
    if (!confirm('Are you sure you want to reset this transaction?')) return
    const paymentId = typeof transactionId === 'string' ? transactionId : null
    try {
      const updatedPayment = await adminService.updatePayment(paymentId, {
        externalId: '',
        status: PaymentStatus.Pending,
      })
      logger.info(updatedPayment, 'Payment was reset')
    } catch (error) {
      logger.error(error, 'Unable to reset pack')
    }
  }, [transactionId])

  const markAsPaid = useCallback(async () => {
    if (!confirm('Are you sure you want to mark this transaction as paid?'))
      return
    const paymentId = typeof transactionId === 'string' ? transactionId : null
    try {
      const updatedPayment = await adminService.updatePayment(paymentId, {
        status: PaymentStatus.Paid,
      })
      logger.info(updatedPayment, 'Payment marked as paid')
    } catch (error) {
      logger.error(error, 'Unable to update pack as paid')
    }
  }, [transactionId])

  const handleRevokePack = useCallback(async () => {
    if (!confirm('Are you sure you want to revoke this pack?')) return
    // @TODO: Revoke pack API request
    try {
      if (!payment.pack.id) throw new Error('No pack id')
      if (!payment.pack.ownerId) throw new Error('No pack owner ID')
      // Revoke pack
      await adminService.revokePack(payment.pack.id, payment.pack.ownerId)
      logger.info('Pack was revoked')
    } catch (error) {
      logger.error(error, 'Unable to revoke pack')
    }
  }, [payment.pack.id, payment.pack.ownerId])

  return (
<<<<<<< HEAD
    <AdminLayout pageTitle={t('common:pageTitles.Transaction')}>
      <Breadcrumbs
        breadcrumbs={[
          { label: 'Transactions', href: urls.admin.transactions },
          { label: transactionId as string },
        ]}
      />
      <Flex gap={12}>
        <Flex item flex="0 0 250px" className="overflow-hidden" gap={2}>
          <Panel fullWidth>
            <Image
              src={payment.pack.image}
              layout="responsive"
              height="100%"
              width="100%"
              alt="Pack image"
            />
          </Panel>

          <Flex flex="1" flexDirection="column" gap={6}>
            <Panel className={css.userInfoPanel}>
              <dl>
                <dt>Type</dt>
                <dd>{payment.pack.type}</dd>
                <dt>Title</dt>
                <dd>{payment.pack.title}</dd>
                <dt>Slug</dt>
                <dd>
                  <AppLink
                    href={urls.release.replace(':packSlug', payment.pack.slug)}
                  >
                    {payment.pack.slug}
                  </AppLink>
                </dd>
                <dt>Price</dt>
                <dd>{formatCurrency(payment.pack.price, lang)}</dd>
                <dt>Template ID</dt>
                <dd>{payment.pack.templateId}</dd>
              </dl>
            </Panel>

            <Panel className={css.userInfoPanel} title="Purchaser">
              <Flex gap={2} className="overflow-hidden">
                <Avatar username={payment.payer?.username} />
              </Flex>
              <dl>
                <dt>Email</dt>
                <dd>{payment.payer?.email}</dd>
                <dt>ID</dt>
                <dd>{payment.payer?.id}</dd>
                <dt>External ID</dt>
                <dd>{payment.payer?.externalId}</dd>
                <dt>Algorand Account ID</dt>
                <dd>{payment.payer?.algorandAccountId}</dd>
              </dl>
            </Panel>
          </Flex>
        </Flex>

        <Flex flex="1" flexDirection="column" gap={6}>
          <Panel>
            <Flex alignItems="stretch" gap={4} Element="dl">
              <div className={css.packMeta}>
                <dt>Winning Bid</dt>
                <dd>{formatCurrency(payment.amount, lang)} </dd>
              </div>
              <div className={css.packMeta}>
                <dt>Winner</dt>
                <dd>{payment.payer?.username} </dd>
              </div>
              <div className={css.packMeta}>
                <dt>Ended At</dt>
                <dd>
                  {new Date(payment.pack.auctionUntil).toLocaleString(lang)}{' '}
                </dd>
              </div>
            </Flex>
          </Panel>

          <Panel title={t('common:pageTitles.Transactions')} fullWidth>
            <Table columns={columns} data={data} />
          </Panel>

          <Panel title={t('common:actions.Reset Payment')}>
            <p className={css.actionDescription}>
              Resetting the transaction puts it back into the pending state
              which allows the buyer to attept to make the payment again using
              the original wire instructions.
            </p>
            <Button onClick={handleReset} size="small">
              {t('common:actions.Reset Payment')}
            </Button>
          </Panel>

          <Panel title={t('common:actions.Set Payment As Successful')}>
            <p className={css.actionDescription}>
              Setting the payment as successful will mark the transaction as
              paid. Use this action when a payment is made through any means
              outside of the system.
            </p>
            <Button onClick={markAsPaid} size="small">
              {t('common:actions.Set Payment As Successful')}
            </Button>
          </Panel>

          <Panel title={t('common:actions.Revoke Pack')}>
            <p className={css.actionDescription}>
              If someone fails to pay you can revoke the pack. Note:
              Re-selling/auctioning revoked packs is not yet supported.
            </p>
            <Button onClick={handleRevokePack} size="small">
              {t('common:actions.Revoke Pack')}
            </Button>
          </Panel>
        </Flex>
      </Flex>
    </AdminLayout>
=======
    <DefaultLayout pageTitle={t('common:pageTitles.Transaction')}>
      {/**** @TODO: Transaction template *****/}
      <Button
        className="mb-5"
        disabled={payment?.status === PaymentStatus.Pending}
        fullWidth
        onClick={handleReset}
      >
        {t('common:actions.Reset Payment')}
      </Button>
      <Button
        className="mb-5"
        disabled={payment?.status === PaymentStatus.Paid}
        fullWidth
        onClick={markAsPaid}
      >
        {t('common:actions.Set Payment As Successful')}
      </Button>
      <Button
        className="mb-5"
        disabled={!payment?.pack?.ownerId}
        fullWidth
        onClick={handleRevokePack}
      >
        {t('common:actions.Revoke Pack')}
      </Button>
    </DefaultLayout>
>>>>>>> 9b0ce68f
  )
}

export const getServerSideProps: GetServerSideProps = async (context) => {
  // Check if the user is admin (check again on render, to prevent caching of claims)
  const user = await isAuthenticatedUserAdmin(context)
  if (!user) {
    return {
      redirect: {
        destination: '/',
        permanent: false,
      },
    }
  }

  const { transactionId } = context.query
  const paymentId = typeof transactionId === 'string' ? transactionId : null

  // Redirect to Transactions if no transactionId is provided
  if (!paymentId) {
    return {
      redirect: {
        destination: urls.adminTransactions,
        permanent: false,
      },
    }
  }

  // Retrieve payment
  const payment = await ApiClient.instance
    .getAdminPaymentById(paymentId)
    .catch(() => null)

  // Redirect to Transactions page if payment not found
  if (!payment) {
    return {
      redirect: {
        destination: urls.adminTransactions,
        permanent: false,
      },
    }
  }

  return {
    props: {
      payment,
    },
  }
}<|MERGE_RESOLUTION|>--- conflicted
+++ resolved
@@ -44,20 +44,14 @@
 export default function AdminTransactionPage({
   payment,
 }: AdminTransactionPageProps) {
-<<<<<<< HEAD
   useAdminGate()
   const { t, lang } = useTranslation('admin')
-=======
-  logger.info(payment, 'Payment found')
-  const { t } = useTranslation('admin')
->>>>>>> 9b0ce68f
   const { query } = useRouter()
   const { transactionId } = query
 
   const { data } = useAuthApi<Payment[]>(
     `${urls.api.v1.admin.getPaymentsForBankAccount}?bankAccountId=${payment.paymentBankId}`
   )
-<<<<<<< HEAD
 
   const columns: ColumnDefinitionType<Payment>[] = [
     {
@@ -78,9 +72,6 @@
     },
     { key: 'status', name: t('transactions.table.status') },
   ]
-=======
-  logger.info(data, 'Payments for bank account were retrieved')
->>>>>>> 9b0ce68f
 
   const handleReset = useCallback(async () => {
     if (!confirm('Are you sure you want to reset this transaction?')) return
@@ -125,7 +116,6 @@
   }, [payment.pack.id, payment.pack.ownerId])
 
   return (
-<<<<<<< HEAD
     <AdminLayout pageTitle={t('common:pageTitles.Transaction')}>
       <Breadcrumbs
         breadcrumbs={[
@@ -215,7 +205,11 @@
               which allows the buyer to attept to make the payment again using
               the original wire instructions.
             </p>
-            <Button onClick={handleReset} size="small">
+            <Button
+              onClick={handleReset}
+              size="small"
+              disabled={payment?.status === PaymentStatus.Pending}
+            >
               {t('common:actions.Reset Payment')}
             </Button>
           </Panel>
@@ -226,7 +220,11 @@
               paid. Use this action when a payment is made through any means
               outside of the system.
             </p>
-            <Button onClick={markAsPaid} size="small">
+            <Button
+              onClick={markAsPaid}
+              size="small"
+              disabled={payment?.status === PaymentStatus.Paid}
+            >
               {t('common:actions.Set Payment As Successful')}
             </Button>
           </Panel>
@@ -236,42 +234,17 @@
               If someone fails to pay you can revoke the pack. Note:
               Re-selling/auctioning revoked packs is not yet supported.
             </p>
-            <Button onClick={handleRevokePack} size="small">
+            <Button
+              onClick={handleRevokePack}
+              size="small"
+              disabled={!payment?.pack?.ownerId}
+            >
               {t('common:actions.Revoke Pack')}
             </Button>
           </Panel>
         </Flex>
       </Flex>
     </AdminLayout>
-=======
-    <DefaultLayout pageTitle={t('common:pageTitles.Transaction')}>
-      {/**** @TODO: Transaction template *****/}
-      <Button
-        className="mb-5"
-        disabled={payment?.status === PaymentStatus.Pending}
-        fullWidth
-        onClick={handleReset}
-      >
-        {t('common:actions.Reset Payment')}
-      </Button>
-      <Button
-        className="mb-5"
-        disabled={payment?.status === PaymentStatus.Paid}
-        fullWidth
-        onClick={markAsPaid}
-      >
-        {t('common:actions.Set Payment As Successful')}
-      </Button>
-      <Button
-        className="mb-5"
-        disabled={!payment?.pack?.ownerId}
-        fullWidth
-        onClick={handleRevokePack}
-      >
-        {t('common:actions.Revoke Pack')}
-      </Button>
-    </DefaultLayout>
->>>>>>> 9b0ce68f
   )
 }
 
