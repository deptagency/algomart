<<<<<<< HEAD
import { FirebaseClaim, Payment, PaymentList } from '@algomart/schemas'
import { RefreshIcon } from '@heroicons/react/outline'
=======
import {
  AdminPaymentList,
  DEFAULT_LOCALE,
  FirebaseClaim,
} from '@algomart/schemas'
>>>>>>> a04f8449
import { GetServerSideProps } from 'next'
import { useRouter } from 'next/router'
import useTranslation from 'next-translate/useTranslation'
import { useEffect } from 'react'

import Pagination from '@/components/pagination/pagination'
import Panel from '@/components/panel'
import Table from '@/components/table'
import { ColumnDefinitionType } from '@/components/table'
import { useAuth } from '@/contexts/auth-context'
import usePagination from '@/hooks/use-pagination'
import DefaultLayout from '@/layouts/default-layout'
import adminService from '@/services/admin-service'
import { isAuthenticatedUserAdmin } from '@/services/api/auth-service'
<<<<<<< HEAD
import { getPaymentsFilterQuery } from '@/utils/filters'
import { useAuthApi } from '@/utils/swr'
import { urls } from '@/utils/urls'

const PAYMENTS_PER_PAGE = 10

export default function AdminTransactionsPage() {
=======
import { useApi } from '@/utils/swr'
import { urls } from '@/utils/urls'

export default function AdminTransactionsPage({
  payments,
  total,
}: AdminPaymentList) {
>>>>>>> a04f8449
  const auth = useAuth()
  const router = useRouter()
  const { t } = useTranslation()

  useEffect(() => {
    const findUser = async () => {
      try {
        const { claims } = await adminService.getLoggedInUserPermissions()
        // If there is no admin role, throw error
        if (!claims || !claims.includes(FirebaseClaim.admin)) {
          throw new Error('User is not admin')
        }
      } catch (error) {
        console.error(error)
        router.push(urls.home)
      }
    }

    // Check permissions on page render, after auth token is refreshed so claims are fresh
    if (auth.user) {
      findUser()
    }
  }, [auth?.user, router])

  const { page, setPage, handleTableHeaderClick, sortBy, sortDirection } =
    usePagination(1, 'createdAt', 'desc')

  const qp = getPaymentsFilterQuery({
    page,
    sortBy,
    sortDirection: sortDirection as any,
    pageSize: PAYMENTS_PER_PAGE,
  })
  const { data: tableData, isValidating } = useAuthApi<PaymentList>(
    `${urls.api.v1.admin.getPayments}?${qp}`
  )

  const columns: ColumnDefinitionType<Payment, keyof Payment>[] = tableData
    ?.payments[0]
    ? Object.keys(tableData.payments[0]).map((key) => ({ key, name: key }))
    : []

  const footer = (
    <>
      <Pagination
        className="block"
        currentPage={page}
        total={tableData?.total || 0}
        pageSize={PAYMENTS_PER_PAGE}
        setPage={setPage}
      />
      {tableData?.total > 0 && <div>{tableData.total} records found</div>}
    </>
  )

  return (
    <DefaultLayout
      pageTitle={t('common:pageTitles.Transactions')}
      noPanel
      width="full"
    >
      <Panel
        fullWidth
        title="Transactions"
        contentRight={
          isValidating && <RefreshIcon className="w-5 h-5 animate-spin" />
        }
        footer={footer}
      >
        <div className="overflow-x-auto">
          <Table<Payment, keyof Payment>
            columns={columns}
            data={tableData?.payments}
            onHeaderClick={handleTableHeaderClick}
            sortBy={sortBy}
            sortDirection={sortDirection as any}
          />
        </div>
      </Panel>
    </DefaultLayout>
  )
}

export const getServerSideProps: GetServerSideProps = async (context) => {
  // Check if the user is admin (check again on render, to prevent caching of claims)
  const user = await isAuthenticatedUserAdmin(context)
  if (!user) {
    return {
      redirect: {
        destination: '/',
        permanent: false,
      },
    }
  }

  return {
    props: {},
  }
}<|MERGE_RESOLUTION|>--- conflicted
+++ resolved
@@ -1,13 +1,5 @@
-<<<<<<< HEAD
-import { FirebaseClaim, Payment, PaymentList } from '@algomart/schemas'
+import { AdminPaymentList,FirebaseClaim, Payment } from '@algomart/schemas'
 import { RefreshIcon } from '@heroicons/react/outline'
-=======
-import {
-  AdminPaymentList,
-  DEFAULT_LOCALE,
-  FirebaseClaim,
-} from '@algomart/schemas'
->>>>>>> a04f8449
 import { GetServerSideProps } from 'next'
 import { useRouter } from 'next/router'
 import useTranslation from 'next-translate/useTranslation'
@@ -22,7 +14,6 @@
 import DefaultLayout from '@/layouts/default-layout'
 import adminService from '@/services/admin-service'
 import { isAuthenticatedUserAdmin } from '@/services/api/auth-service'
-<<<<<<< HEAD
 import { getPaymentsFilterQuery } from '@/utils/filters'
 import { useAuthApi } from '@/utils/swr'
 import { urls } from '@/utils/urls'
@@ -30,15 +21,6 @@
 const PAYMENTS_PER_PAGE = 10
 
 export default function AdminTransactionsPage() {
-=======
-import { useApi } from '@/utils/swr'
-import { urls } from '@/utils/urls'
-
-export default function AdminTransactionsPage({
-  payments,
-  total,
-}: AdminPaymentList) {
->>>>>>> a04f8449
   const auth = useAuth()
   const router = useRouter()
   const { t } = useTranslation()
@@ -72,13 +54,19 @@
     sortDirection: sortDirection as any,
     pageSize: PAYMENTS_PER_PAGE,
   })
-  const { data: tableData, isValidating } = useAuthApi<PaymentList>(
+  const { data, isValidating } = useAuthApi<AdminPaymentList>(
     `${urls.api.v1.admin.getPayments}?${qp}`
   )
 
-  const columns: ColumnDefinitionType<Payment, keyof Payment>[] = tableData
-    ?.payments[0]
-    ? Object.keys(tableData.payments[0]).map((key) => ({ key, name: key }))
+  const tableData = (data?.payments || []).map((pmt) => ({
+    id: pmt.id,
+    title: pmt.pack.title,
+    date: pmt.createdAt,
+    price: pmt.price,
+  }))
+
+  const columns: ColumnDefinitionType<Payment, keyof Payment>[] = tableData[0]
+    ? Object.keys(tableData[0]).map((key) => ({ key, name: key }))
     : []
 
   const footer = (
@@ -86,11 +74,11 @@
       <Pagination
         className="block"
         currentPage={page}
-        total={tableData?.total || 0}
+        total={data?.total || 0}
         pageSize={PAYMENTS_PER_PAGE}
         setPage={setPage}
       />
-      {tableData?.total > 0 && <div>{tableData.total} records found</div>}
+      {data?.total > 0 && <div>{data.total} records found</div>}
     </>
   )
 
@@ -111,7 +99,7 @@
         <div className="overflow-x-auto">
           <Table<Payment, keyof Payment>
             columns={columns}
-            data={tableData?.payments}
+            data={tableData}
             onHeaderClick={handleTableHeaderClick}
             sortBy={sortBy}
             sortDirection={sortDirection as any}
