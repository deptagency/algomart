import {
  CheckoutMethod,
  CheckoutStatus,
  PackAuction,
  PackStatus,
  PackType,
  PublishedPack,
} from '@algomart/schemas'
import { GetServerSideProps } from 'next'
import { useRouter } from 'next/router'
import useTranslation from 'next-translate/useTranslation'
import { useEffect } from 'react'

import { ApiClient } from '@/clients/api-client'
import { Analytics } from '@/clients/firebase-analytics'
import { usePaymentProvider } from '@/contexts/payment-context'
import { Environment } from '@/environment'
import DefaultLayout from '@/layouts/default-layout'
import {
  getAuthenticatedUser,
  handleUnauthenticatedRedirect,
} from '@/services/api/auth-service'
import CheckoutTemplate from '@/templates/checkout-method-template'
import { urls } from '@/utils/urls'

export interface CheckoutMethodPageProps {
  address: string | null
  auctionPackId: string | null
  currentBid: number | null
  release: PublishedPack
}

export default function CheckoutMethodPage({
  address,
  auctionPackId,
  currentBid,
  release,
}: CheckoutMethodPageProps) {
  const { t } = useTranslation()
  const { query } = useRouter()
  const paymentProps = usePaymentProvider({
    auctionPackId,
    currentBid,
    release,
  })
  const { setStatus, setAddress } = paymentProps

  // Set the address retrieved in server side props
  useEffect(() => {
    if (address) {
      setAddress(address)
    }
  }, [address, setAddress])

  // Set the status to the status listed as a query param:
  useEffect(() => {
    if (query.step) {
      const status =
        query?.step === 'details' ? CheckoutStatus.form : CheckoutStatus.summary
      setStatus(status)
    }
  }, [query.step, setStatus])

  useEffect(() => {
    Analytics.instance.beginCheckout({
      itemName: release.title,
      value: currentBid ?? release.price,
    })
  }, [currentBid, release])

  return (
    <DefaultLayout
      pageTitle={
        release.type === PackType.Auction
          ? t('common:pageTitles.Placing Bid', { name: release.title })
          : t('common:pageTitles.Checking Out', { name: release.title })
      }
      panelPadding
    >
      <CheckoutTemplate {...paymentProps} />
    </DefaultLayout>
  )
}

export const getServerSideProps: GetServerSideProps<
  CheckoutMethodPageProps
> = async (context) => {
  const params = context.params
  // Verify authentication
  const user = await getAuthenticatedUser(context)
  if (!user) {
    return handleUnauthenticatedRedirect(context.resolvedUrl)
  }

  // Redirect to checkout page to select method if the method isn't recognized
  if (
    params?.method &&
    !Object.values(CheckoutMethod).includes(params.method as CheckoutMethod)
  ) {
    return {
      redirect: {
        destination: urls.checkoutPack.replace(
          ':packSlug',
          context?.params?.packSlug as string
        ),
        permanent: false,
      },
    }
  }

  // Redirect to card payment flow if feature flags aren't present
  if (
    !Environment.isWireEnabled &&
    !Environment.isCryptoEnabled &&
    params?.method !== CheckoutMethod.card
  ) {
    return {
      redirect: {
        destination: urls.checkoutPackWithMethod
          .replace(':packSlug', context?.params?.packSlug as string)
          .replace(':method', 'card'),
        permanent: false,
      },
    }
  }

  // Find pack templates
<<<<<<< HEAD
  const { packs: packTemplates } = await ApiClient.instance.getPublishedPacks({
    language: context.locale,
    slug: params?.packSlug as string,
  })
=======
  const packTemplate = await ApiClient.instance.getPublishedPackBySlug(
    params?.packSlug as string,
    context.locale
  )
>>>>>>> 6d312fba

  // If no pack templates were found, return 404
  if (!packTemplate) {
    return {
      notFound: true,
    }
  }

  // If there are no remaining packs, prohibit purchase
  if (!packTemplate.available) {
    return {
      redirect: {
        destination: urls.release.replace(
          ':packSlug',
          context?.params?.packSlug as string
        ),
        permanent: false,
      },
    }
  }

  let pack: PackAuction | null = null
  if (packTemplate.type === PackType.Auction) {
    // If the auction has ended, only the winning bidder can purchase
    pack = await ApiClient.instance.getAuctionPack(packTemplate.templateId)
    const auctionEnded = packTemplate.status === PackStatus.Expired
    const isWinningBidder = pack.activeBid?.externalId === user.externalId
    if (
      (auctionEnded && !isWinningBidder) ||
      pack.ownerExternalId === user.externalId
    ) {
      return {
        redirect: {
          destination: urls.release.replace(
            ':packSlug',
            context?.params?.packSlug as string
          ),
          permanent: false,
        },
      }
    }
  } else if (packTemplate.onePackPerCustomer) {
    // If a non-auction pack has already been purchased once and only
    // allows one per customer, redirect to release page
    const { total } = await ApiClient.instance.getPacksByOwnerId(
      user.externalId,
      { templateIds: [packTemplate.templateId] }
    )
    if (total > 0) {
      return {
        redirect: {
          destination: urls.release.replace(
            ':packSlug',
            context?.params?.packSlug as string
          ),
          permanent: false,
        },
      }
    }
  }

  let address
  if (params?.method && params.method === CheckoutMethod.crypto) {
    // Get release based on search query
    address = await ApiClient.instance.createWalletAddress().catch(() => null)
  }
  return {
    props: {
      address: address?.address || null,
      release: packTemplate,
      currentBid:
        typeof pack?.activeBid?.amount === 'number'
          ? pack?.activeBid?.amount
          : null,
      auctionPackId: pack?.packId || null,
    },
  }
}<|MERGE_RESOLUTION|>--- conflicted
+++ resolved
@@ -125,17 +125,10 @@
   }
 
   // Find pack templates
-<<<<<<< HEAD
-  const { packs: packTemplates } = await ApiClient.instance.getPublishedPacks({
-    language: context.locale,
-    slug: params?.packSlug as string,
-  })
-=======
   const packTemplate = await ApiClient.instance.getPublishedPackBySlug(
     params?.packSlug as string,
     context.locale
   )
->>>>>>> 6d312fba
 
   // If no pack templates were found, return 404
   if (!packTemplate) {
