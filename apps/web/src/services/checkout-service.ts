--- conflicted
+++ resolved
@@ -135,23 +135,8 @@
   async getPayments(query: PaymentsQuerystring): Promise<Payments> {
     const searchQuery = getPaymentsFilterQuery(query)
     return await this.http
-<<<<<<< HEAD
       .get(`${urls.api.v1.admin.getPayments}?${searchQuery}`)
-      .json<AdminPaymentList>()
-  }
-
-  async getPaymentsByBankAccountId(
-    bankAccountId: string
-  ): Promise<AdminPaymentList> {
-    return await this.http
-      .get(
-        `${urls.api.v1.admin.getPaymentsForBankAccount}?bankAccountId=${bankAccountId}`
-      )
-      .json<AdminPaymentList>()
-=======
-      .get(`${urls.api.v1.listPayments}?${searchQuery}`)
       .json<Payments>()
->>>>>>> f31e3e7c
   }
 
   async getPayment(paymentId: string): Promise<Payment> {
