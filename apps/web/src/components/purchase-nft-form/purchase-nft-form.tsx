--- conflicted
+++ resolved
@@ -61,11 +61,7 @@
       await (release.type === PackType.Auction &&
       isAfterNow(new Date(release.auctionUntil as string))
         ? onSubmitBid(data)
-<<<<<<< HEAD
-        : onSubmitPurchase(data))
-=======
         : onSubmitPurchase(data, true))
->>>>>>> 050107f5
     },
     [release.auctionUntil, release.type, onSubmitBid, onSubmitPurchase]
   )
