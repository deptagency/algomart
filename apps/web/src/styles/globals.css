/* Tailwind foundation */
@tailwind base;
@tailwind components;
@tailwind utilities;

<<<<<<< HEAD
/* Base styles */
@layer base {
  html,
  body {
    @apply h-full text-base-textPrimary bg-base-bg font-base;
  }

  h1,
  h2,
  h3,
  .h1,
  .h2,
  .h3 {
    @apply font-display font-bold;
  }

  h1,
  .h1 {
    @apply text-3xl;
  }

  h2,
  .h2 {
    @apply text-2xl;
  }

  h3,
  .h3 {
    @apply text-lg;
  }

  /* Default light theme */
  :root {
    --darkText: 3, 16, 42;
    --text: 40, 51, 74;
    --lightText: 82, 91, 113;
    --logoBlue: 39, 86, 143;
    --shadeBlue: 45, 99, 182;
    --blue: 58, 119, 210;
    --textPrimary: var(--text);
    --textSecondary: var(--lightText);
    --textTertiary: var(--darkText);
    --textDisabled: 102, 102, 102;

    --bg: 247, 249, 252;
    --bgCard: 255, 255, 255;
    --bgPanel: var(--bg);
    --bgNotice: 249, 249, 249;

    --actionPrimary: var(--blue);
    --actionPrimaryContrastText: 255, 255, 255;
    --actionSecondary: 255, 255, 255;
    --actionSecondaryContrastText: var(--blue);
    --actionAccent: var(--blue);

    --grayLight: 166, 172, 186;
    --grayDark: 10, 17, 29;
    --border: 229, 232, 239;

    --error: 172, 0, 0; /* red */
    --price: 5, 150, 105; /* green-600 */
  }
=======
/* Default light theme */
:root {
  --textPrimary: 10, 17, 29;
  --textSecondary: 44, 51, 63;
  --textTertiary: 78, 85, 97;
  --textDisabled: 102, 102, 102;

  --bg: 236, 236, 236;
  --bgCard: 255, 255, 255;
  --bgPanel: 255, 255, 255;
  --bgNotice: 249, 249, 249;

  --actionPrimary: 10, 17, 29; /* very dark gray-blue */
  --actionPrimaryContrastText: 255, 255, 255;
  --actionSecondary: 18, 220, 197; /* teal */
  --actionSecondaryContrastText: 0, 0, 0;
  --actionAccent: 2, 251, 194; /* light green */

  --grayDark: 10, 17, 29; /* DEPRECATED */
  --border: 218, 220, 223;

  --error: 172, 0, 0; /* red */
  --price: 5, 150, 105; /* green-600 */
}

/* Dark theme */
.dark {
  --textPrimary: 250, 250, 250;
  --textSecondary: 216, 216, 216;
  --textTertiary: 182, 182, 182;
  --textDisabled: 128, 128, 128;

  --bg: 34, 35, 39;
  --bgCard: 9, 12, 13;
  --bgPanel: 28, 29, 33;
  --bgNotice: 28, 29, 33;

  --actionPrimary: 253, 89, 132; /* hot pink */
  --actionPrimaryContrastText: 255, 255, 255;
  --actionSecondary: 18, 220, 197; /* teal */
  --actionSecondaryContrastText: 0, 0, 0;
  --actionAccent: 2, 251, 194; /* light green */

  --grayDark: 10, 17, 29; /* DEPRECATED */
  --border: 62, 64, 67;

  --error: 255, 70, 70; /* red */
  --price: 35, 180, 135;
}

html,
body {
  @apply h-full text-base-textPrimary bg-base-bg;
  font-family: 'Inter', ui-sans-serif, system-ui, -apple-system !important;
>>>>>>> 82ae98e4
}
/* Custom globals  */
#__next {
  @apply flex flex-col h-full;
}<|MERGE_RESOLUTION|>--- conflicted
+++ resolved
@@ -3,7 +3,6 @@
 @tailwind components;
 @tailwind utilities;
 
-<<<<<<< HEAD
 /* Base styles */
 @layer base {
   html,
@@ -17,7 +16,7 @@
   .h1,
   .h2,
   .h3 {
-    @apply font-display font-bold;
+    @apply font-bold font-display;
   }
 
   h1,
@@ -66,62 +65,6 @@
     --error: 172, 0, 0; /* red */
     --price: 5, 150, 105; /* green-600 */
   }
-=======
-/* Default light theme */
-:root {
-  --textPrimary: 10, 17, 29;
-  --textSecondary: 44, 51, 63;
-  --textTertiary: 78, 85, 97;
-  --textDisabled: 102, 102, 102;
-
-  --bg: 236, 236, 236;
-  --bgCard: 255, 255, 255;
-  --bgPanel: 255, 255, 255;
-  --bgNotice: 249, 249, 249;
-
-  --actionPrimary: 10, 17, 29; /* very dark gray-blue */
-  --actionPrimaryContrastText: 255, 255, 255;
-  --actionSecondary: 18, 220, 197; /* teal */
-  --actionSecondaryContrastText: 0, 0, 0;
-  --actionAccent: 2, 251, 194; /* light green */
-
-  --grayDark: 10, 17, 29; /* DEPRECATED */
-  --border: 218, 220, 223;
-
-  --error: 172, 0, 0; /* red */
-  --price: 5, 150, 105; /* green-600 */
-}
-
-/* Dark theme */
-.dark {
-  --textPrimary: 250, 250, 250;
-  --textSecondary: 216, 216, 216;
-  --textTertiary: 182, 182, 182;
-  --textDisabled: 128, 128, 128;
-
-  --bg: 34, 35, 39;
-  --bgCard: 9, 12, 13;
-  --bgPanel: 28, 29, 33;
-  --bgNotice: 28, 29, 33;
-
-  --actionPrimary: 253, 89, 132; /* hot pink */
-  --actionPrimaryContrastText: 255, 255, 255;
-  --actionSecondary: 18, 220, 197; /* teal */
-  --actionSecondaryContrastText: 0, 0, 0;
-  --actionAccent: 2, 251, 194; /* light green */
-
-  --grayDark: 10, 17, 29; /* DEPRECATED */
-  --border: 62, 64, 67;
-
-  --error: 255, 70, 70; /* red */
-  --price: 35, 180, 135;
-}
-
-html,
-body {
-  @apply h-full text-base-textPrimary bg-base-bg;
-  font-family: 'Inter', ui-sans-serif, system-ui, -apple-system !important;
->>>>>>> 82ae98e4
 }
 /* Custom globals  */
 #__next {
