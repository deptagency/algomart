--- conflicted
+++ resolved
@@ -48,17 +48,6 @@
   release: PublishedPack
 }
 
-<<<<<<< HEAD
-export interface PaymentContextProps {
-  auctionPackId?: string | null
-  currentBid?: number | null
-  formErrors?: ExtractError<
-    ReturnType<
-      | typeof validateBidsForm
-      | typeof validatePurchaseForm
-      | typeof validateExpirationDate
-    >
-=======
 export type FormValidation = ExtractError<
   ReturnType<
     | typeof validateBidsForm
@@ -66,11 +55,12 @@
     | typeof validateExpirationDate
     | typeof validateBankAccount
     | typeof validateBidsFormForWires
->>>>>>> c5c6e630
   >
 >
 
 interface PaymentContextProps {
+  auctionPackId?: string | null
+  currentBid?: number | null
   formErrors?: FormValidation
   handleSubmitBid(data: FormData): void
   handleSubmitPurchase(data: FormData, isPurchase: boolean): void
