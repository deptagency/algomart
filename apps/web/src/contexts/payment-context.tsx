--- conflicted
+++ resolved
@@ -22,13 +22,8 @@
 } from 'react'
 import { ExtractError } from 'validator-fns'
 
-<<<<<<< HEAD
-import { useI18n } from './i18n-context'
-
-import { Analytics } from '@/clients/firebase-analytics'
+import { useI18n } from '@/contexts/i18n-context'
 import { useCurrency } from '@/hooks/use-currency'
-=======
->>>>>>> 1bf72ea1
 import bidService from '@/services/bid-service'
 import checkoutService, {
   CreateBankAccountRequest,
