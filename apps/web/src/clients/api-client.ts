import {
  CircleBlockchainAddress,
  ClaimFreePack,
  ClaimPack,
  ClaimRedeemPack,
  CollectibleId,
  CollectibleListQuerystring,
  CollectibleListShowcase,
  CollectibleListWithTotal,
  CollectiblesByAlgoAddressQuerystring,
  CollectibleShowcaseQuerystring,
  CollectibleWithDetails,
  CollectionWithSets,
  CreateBankAccount,
  CreateBankAccountResponse,
  CreateBidRequest,
  CreateCard,
  CreatePayment,
  CreateTransferPayment,
  CreateUserAccountRequest,
  CreateWalletAddress,
  DEFAULT_LOCALE,
  ExportCollectible,
  ExternalId,
  FindTransferByAddress,
  GetPaymentBankAccountStatus,
  GetPaymentCardStatus,
  Homepage,
  LanguageList,
  Locale,
  LocaleAndExternalId,
  MintPack,
  MintPackStatusResponse,
  OwnerExternalId,
  PackAuction,
  PackId,
  PacksByOwner,
  PacksByOwnerQuery,
  PackWithCollectibles,
  PackWithId,
  Payment,
  PaymentBankAccountInstructions,
  PaymentCard,
  PaymentCards,
  Payments,
  PaymentsQuerystring,
  PublicAccount,
  PublicKey,
  PublishedPacks,
  PublishedPacksQuery,
  RedeemCode,
  RevokePack,
  SendBankAccountInstructions,
  SetWithCollection,
  SingleCollectibleQuerystring,
  ToPaymentBase,
  TransferPack,
  TransferPackStatusList,
  UpdatePayment,
  UpdatePaymentCard,
  UpdateUserAccount,
  Username,
  WirePayment,
} from '@algomart/schemas'
import ky, { HTTPError } from 'ky'
import pino from 'pino'

import { Environment } from '@/environment'
import {
  getCollectiblesFilterQuery,
  getPacksByOwnerFilterQuery,
  getPaymentsFilterQuery,
  getPublishedPacksFilterQuery,
} from '@/utils/filters'
import { logger } from '@/utils/logger'

export class ApiClient {
  http: typeof ky
  logger: pino.Logger
  private static _instance: ApiClient | undefined

  static get instance() {
    if (!this._instance)
      this._instance = new ApiClient(Environment.apiUrl, Environment.apiKey)
    return this._instance
  }

  constructor(
    readonly prefixUrl: string,
    readonly apiKey: string,
    readonly defaultTimeout = 30_000
  ) {
    this.logger = logger.child({ context: 'ApiClient' })
    this.http = ky.create({
      prefixUrl,
      timeout: defaultTimeout,
      headers: { Authorization: `Bearer ${apiKey}` },
    })
  }

  //#region User Accounts
  async createAccount(json: CreateUserAccountRequest) {
    return await this.http.post('accounts', { json }).json<PublicAccount>()
  }

  async updateAccount(request: UpdateUserAccount & ExternalId) {
    const { externalId, ...json } = request
    return await this.http
      .patch(`accounts/${externalId}`, { json })
      .then((response) => response.ok)
  }

  async getAccountByExternalId(externalId: string) {
    return await this.http
      .get(`accounts/${externalId}`)
      .json<PublicAccount>()
      .catch((error) => {
        if (error instanceof HTTPError && error.response.status === 404) {
          return null
        }
        throw error
      })
  }

  async getAccountByUsername(username: string) {
    return await this.http
      .get('accounts', {
        searchParams: { username },
      })
      .json<PublicAccount>()
      .catch((error) => {
        if (error instanceof HTTPError && error.response.status === 404) {
          return null
        }
        throw error
      })
  }

  async verifyPassphrase(externalId: string, passphrase: string) {
    return await this.http
      .post(`accounts/${externalId}/verify-passphrase`, {
        json: { passphrase },
      })
      .json<{ isValid: boolean }>()
  }

  async verifyUsername(json: Username) {
    return await this.http
      .post('accounts/verify-username', { json })
      .json<{ isAvailable: boolean }>()
  }
  //#endregion

  //#region Collectibles
  async getCollectiblesByAlgoAddress(
    algoAddress: string,
    query: CollectiblesByAlgoAddressQuerystring
  ): Promise<CollectibleListWithTotal> {
    return await this.http
      .get(`collectibles/address/${algoAddress}`, {
        searchParams: query,
      })
      .json<CollectibleListWithTotal>()
  }

  async getCollectiblesByUser(
    query: CollectibleListQuerystring
  ): Promise<CollectibleListWithTotal> {
    const searchQuery = getCollectiblesFilterQuery(query)
    return await this.http
      .get(`collectibles?${searchQuery}`)
      .json<CollectibleListWithTotal>()
  }

  async getShowcaseByUser(
    query: CollectibleShowcaseQuerystring
  ): Promise<CollectibleListShowcase | null> {
    return await this.http
      .get('collectibles/showcase', { searchParams: query })
      .json<CollectibleListShowcase>()
      .catch((error) => {
        if (error instanceof HTTPError && error.response.status === 404) {
          return null
        }
        throw error
      })
  }

  async addShowcase(request: CollectibleShowcaseQuerystring & CollectibleId) {
    return await this.http
      .post('collectibles/showcase', {
        searchParams: {
          ownerUsername: request.ownerUsername,
        },
        json: { collectibleId: request.collectibleId },
      })
      .then((response) => response.ok)
  }

  async removeShowcase(
    request: CollectibleShowcaseQuerystring & CollectibleId
  ) {
    return await this.http
      .delete('collectibles/showcase', {
        searchParams: {
          ownerUsername: request.ownerUsername,
        },
        json: { collectibleId: request.collectibleId },
      })
      .then((response) => response.ok)
  }

  async exportCollectible(request: ExportCollectible) {
    return await this.http
      .post('collectibles/export', { json: request })
      .json<{ txId: string }>()
  }

  async getCollectible(request: SingleCollectibleQuerystring) {
    return await this.http
      .get('collectibles/find-one', { searchParams: request })
      .json<CollectibleWithDetails>()
  }
  //#endregion

  //#region Payments
  async createPayment(json: CreatePayment) {
    return await this.http.post('payments', { json }).json<Payment>()
  }

  async getPaymentById(paymentId: string) {
    return await this.http.get(`payments/${paymentId}`).json<Payment>()
  }

  async getPublicKey() {
    return await this.http
      .get('payments/encryption-public-key')
      .json<PublicKey>()
  }

  async createBankAccount(json: CreateBankAccount) {
    return await this.http
      .post('payments/bank-accounts', { json })
      .json<CreateBankAccountResponse>()
  }

  async createCard(json: CreateCard) {
    return await this.http.post('payments/cards', { json }).json<PaymentCard>()
  }

  async createTransferPurchase(json: CreateTransferPayment) {
    return await this.http.post('payments/transfers', { json }).json<Payment>()
  }

  async createWalletAddress(json: CreateWalletAddress) {
    return await this.http
      .post('payments/wallets', { json })
      .json<CircleBlockchainAddress>()
  }

  async getBankAddressInstructions(bankAccountId: string) {
    return await this.http
      .get(`payments/bank-accounts/${bankAccountId}/instructions`)
      .json<PaymentBankAccountInstructions>()
  }

  async getBankAddressStatus(bankAccountId: string) {
    return await this.http
      .get(`payments/bank-accounts/${bankAccountId}/status`)
      .json<GetPaymentBankAccountStatus>()
  }

  async getCardStatus(cardId: string) {
    return await this.http
      .get(`payments/cards/${cardId}/status`)
      .json<GetPaymentCardStatus>()
  }

  async getCards(filters: OwnerExternalId) {
    const searchParameters = new URLSearchParams()
    if (filters?.ownerExternalId)
      searchParameters.set('ownerExternalId', `${filters.ownerExternalId}`)
    return await this.http
      .get('payments/cards', { searchParams: searchParameters })
      .json<PaymentCards>()
  }

  async updateCardById(cardId: string, json: UpdatePaymentCard) {
    return await this.http
      .patch(`payments/cards/${cardId}`, { json })
      .then((response) => response.ok)
  }

  async removeCardById(cardId: string) {
    return await this.http
      .delete(`payments/cards/${cardId}`)
      .then((response) => response.ok)
  }

  async sendBankAddressInstructions(filters: SendBankAccountInstructions) {
    const searchParameters = new URLSearchParams()
    if (filters?.bankAccountId)
      searchParameters.set('bankAccountId', `${filters.bankAccountId}`)
    if (filters?.ownerExternalId)
      searchParameters.set('ownerExternalId', `${filters.ownerExternalId}`)
    return await this.http
      .get(`payments/bank-accounts/send`, { searchParams: searchParameters })
      .then((response) => response.ok)
  }

  async getTransferByAddress(query: FindTransferByAddress) {
    const searchParams = new URLSearchParams()
    if (query?.destinationAddress)
      searchParams.set('destinationAddress', query.destinationAddress)
    return await this.http
      .get('payments/transfers', { searchParams })
      .json<ToPaymentBase>()
      .catch(() => null)
  }

  async getPayments(query: PaymentsQuerystring) {
    const searchQuery = getPaymentsFilterQuery(query)
    return await this.http.get(`payments?${searchQuery}`).json<Payments>()
  }

  async getAdminPaymentById(paymentId: string) {
    return await this.http
      .get(`payments/${paymentId}?isAdmin=${true}`)
      .json<Payment>()
  }

  async getPaymentsByBankAccountId(bankAccountId: string) {
    return await this.http
      .get(`payments/bank-accounts/${bankAccountId}/payments`)
      .json<WirePayment[]>()
  }

  async updatePaymentById(paymentId: string, json: UpdatePayment) {
    return await this.http
      .patch(`payments/${paymentId}`, { json })
      .json<UpdatePayment>()
  }
  //#endregion

  //#region Packs
  async getPublishedPacks(query: PublishedPacksQuery) {
    const searchQuery = getPublishedPacksFilterQuery(query)
    return await this.http.get(`packs?${searchQuery}`).json<PublishedPacks>()
  }

  async getPacksByOwnerId(ownerExternalId: string, query: PacksByOwnerQuery) {
    const searchQuery = getPacksByOwnerFilterQuery(query)
    return await this.http
      .get(`packs/by-owner/${ownerExternalId}?${searchQuery}`)
      .json<PacksByOwner>()
  }

  async packWithCollectibles(request: Locale & PackId) {
    return await this.http
      .get(`packs/${request.packId}`, {
        searchParams: {
          locale: request.locale || DEFAULT_LOCALE,
        },
      })
      .json<PackWithCollectibles>()
  }

  async redeemablePack(request: RedeemCode & Locale) {
    return await this.http
      .get(`packs/redeemable/${request.redeemCode}`, {
        searchParams: {
          locale: request.locale || DEFAULT_LOCALE,
        },
      })
      .json<{ pack: PackWithId }>()
  }

  async claimPack(json: ClaimPack) {
    return await this.http.post('packs/claim', { json }).json<PackWithId>()
  }

  async claimFreePack(json: ClaimFreePack) {
    return await this.http
      .post('packs/claim/free', { json })
      .json<{ pack: PackWithId }>()
  }

  async claimRedeemPack(json: ClaimRedeemPack) {
    return await this.http
      .post('packs/claim/redeem', { json })
      .json<{ pack: PackWithId }>()
  }

  async mintPackStatus(params: MintPack) {
    return await this.http
      .get('packs/mint', { searchParams: params })
      .json<MintPackStatusResponse>()
  }

  async revokePack(json: RevokePack) {
    return await this.http
      .post('packs/revoke', { json })
      .then((response) => response.ok)
  }

  async transferPack(json: TransferPack) {
    return await this.http.post('packs/transfer', { json })
  }

  async transferPackStatus(packId: string): Promise<TransferPackStatusList> {
    return await this.http
      .get(`packs/transfer/${packId}`)
      .json<TransferPackStatusList>()
  }

  async untransferredPacks(params: LocaleAndExternalId): Promise<PacksByOwner> {
    return await this.http
      .get('packs/untransferred', { searchParams: params })
      .json<PacksByOwner>()
  }
  //#endregion

  //#region Bids & Auctions
  async getAuctionPack(templateId: string) {
    return await this.http
      .get(`packs/auction/${templateId}`)
      .json<PackAuction>()
  }

  async createPackBid(json: CreateBidRequest) {
    return await this.http
      .post('bids/pack', { json })
      .then((response) => response.ok)
  }

  //#endregion

  //#region Collections & Sets
  async getAllCollections(): Promise<{
    total: number
    collections: CollectionWithSets[]
  }> {
    return await this.http
      .get('collections')
      .json<{ total: number; collections: CollectionWithSets[] }>()
  }

  async getCollectionBySlug(slug: string): Promise<CollectionWithSets | null> {
    return await this.http.get(`collections/${slug}`).json<CollectionWithSets>()
  }

  async getSetBySlug(slug: string): Promise<SetWithCollection | null> {
    return await this.http.get(`sets/${slug}`).json<SetWithCollection>()
  }
  //#endregion

  //#region Homepage
  async getHomepage(locale: string) {
    return await this.http
      .get('homepage', {
        searchParams: {
          locale,
        },
      })
      .json<Homepage>()
  }
  //#endregion

<<<<<<< HEAD
  //#region FaqPage
  async getFaqs(locale: string) {
    return await this.http
      .get('faqs', {
        searchParams: {
          locale,
        },
      })
      .json()
=======
  //#region Languages
  async getLanguages(locale: string) {
    return await this.http
      .get('languages', {
        searchParams: {
          locale: locale || DEFAULT_LOCALE,
        },
      })
      .json<LanguageList>()
>>>>>>> 6ab5cf26
  }
  //#endregion
}<|MERGE_RESOLUTION|>--- conflicted
+++ resolved
@@ -466,7 +466,6 @@
   }
   //#endregion
 
-<<<<<<< HEAD
   //#region FaqPage
   async getFaqs(locale: string) {
     return await this.http
@@ -476,7 +475,7 @@
         },
       })
       .json()
-=======
+  }
   //#region Languages
   async getLanguages(locale: string) {
     return await this.http
@@ -486,7 +485,6 @@
         },
       })
       .json<LanguageList>()
->>>>>>> 6ab5cf26
   }
   //#endregion
 }