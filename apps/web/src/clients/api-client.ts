--- conflicted
+++ resolved
@@ -73,12 +73,8 @@
   getCollectiblesFilterQuery,
   getPacksByOwnerFilterQuery,
   getPaymentsFilterQuery,
-<<<<<<< HEAD
+  getUsersFilterQuery,
   searchPublishedPacksFilterQuery,
-=======
-  getPublishedPacksFilterQuery,
-  getUsersFilterQuery,
->>>>>>> ebc8648b
 } from '@/utils/filters'
 import { HttpTransport, validateStatus } from '@/utils/http-transport'
 import { invariant } from '@/utils/invariant'
@@ -90,10 +86,6 @@
   private static _instance: ApiClient | undefined
 
   static get instance() {
-    invariant(
-      typeof window === 'undefined',
-      'ApiClient is not available in browser'
-    )
     if (!this._instance)
       this._instance = new ApiClient(Environment.apiUrl, Environment.apiKey)
     return this._instance
