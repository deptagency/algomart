version: 1
directus: 9.4.3
collections:
  - collection: application
    meta:
      collection: application
      icon: tune
      note: Configure application.
      display_template: null
      hidden: false
      singleton: true
      translations: null
      archive_field: null
      archive_app_filter: true
      archive_value: null
      unarchive_value: null
      sort_field: null
      accountability: all
      color: null
      item_duplication_fields: null
      sort: 1
      group: null
      collapse: open
    schema:
      name: application
      schema: public
      comment: null
  - collection: application_countries
    meta:
      collection: application_countries
      icon: import_export
      note: null
      display_template: null
      hidden: true
      singleton: false
      translations: null
      archive_field: null
      archive_app_filter: true
      archive_value: null
      unarchive_value: null
      sort_field: null
      accountability: all
      color: null
      item_duplication_fields: null
      sort: 2
      group: null
      collapse: open
    schema:
      name: application_countries
      schema: public
      comment: null
  - collection: collections
    meta:
      collection: collections
      icon: folder_special
      note: A collection of Sets or NFTs.
      display_template: null
      hidden: false
      singleton: false
      translations: null
      archive_field: status
      archive_app_filter: true
      archive_value: archived
      unarchive_value: draft
      sort_field: sort
      accountability: all
      color: null
      item_duplication_fields: null
      sort: 3
      group: null
      collapse: open
    schema:
      name: collections
      schema: public
      comment: null
  - collection: collections_translations
    meta:
      collection: collections_translations
      icon: import_export
      note: null
      display_template: null
      hidden: true
      singleton: false
      translations: null
      archive_field: null
      archive_app_filter: true
      archive_value: null
      unarchive_value: null
      sort_field: null
      accountability: all
      color: null
      item_duplication_fields: null
      sort: 4
      group: null
      collapse: open
    schema:
      name: collections_translations
      schema: public
      comment: null
  - collection: countries
    meta:
      collection: countries
      icon: flag
      note: null
      display_template: null
      hidden: false
      singleton: false
      translations: null
      archive_field: null
      archive_app_filter: true
      archive_value: null
      unarchive_value: null
      sort_field: null
      accountability: all
      color: null
      item_duplication_fields: null
      sort: 10
      group: null
      collapse: open
    schema:
      name: countries
      schema: public
      comment: null
  - collection: countries_translations
    meta:
      collection: countries_translations
      icon: import_export
      note: null
      display_template: null
      hidden: true
      singleton: false
      translations: null
      archive_field: null
      archive_app_filter: true
      archive_value: null
      unarchive_value: null
      sort_field: null
      accountability: all
      color: null
      item_duplication_fields: null
      sort: 12
      group: null
      collapse: open
    schema:
      name: countries_translations
      schema: public
      comment: null
  - collection: faqs
    meta:
      collection: faqs
      icon: question_mark
      note: null
      display_template: null
      hidden: false
      singleton: false
      translations:
        - language: en-US
          translation: FAQs
      archive_field: status
      archive_app_filter: true
      archive_value: archived
      unarchive_value: draft
      sort_field: sort
      accountability: all
      color: null
      item_duplication_fields: null
      sort: 20
      group: null
      collapse: open
    schema:
      name: faqs
      schema: public
      comment: null
  - collection: faqs_translations
    meta:
      collection: faqs_translations
      icon: import_export
      note: null
      display_template: null
      hidden: true
      singleton: false
      translations: null
      archive_field: null
      archive_app_filter: true
      archive_value: null
      unarchive_value: null
      sort_field: null
      accountability: all
      color: null
      item_duplication_fields: null
      sort: 22
      group: null
      collapse: open
    schema:
      name: faqs_translations
      schema: public
      comment: null
  - collection: homepage
    meta:
      collection: homepage
      icon: house
      note: Configure packs shown on homepage.
      display_template: null
      hidden: false
      singleton: true
      translations: null
      archive_field: null
      archive_app_filter: true
      archive_value: null
      unarchive_value: null
      sort_field: null
      accountability: all
      color: null
      item_duplication_fields: null
      sort: 5
      group: null
      collapse: open
    schema:
      name: homepage
      schema: public
      comment: null
  - collection: homepage_pack_templates
    meta:
      collection: homepage_pack_templates
      icon: import_export
      note: null
      display_template: null
      hidden: true
      singleton: false
      translations: null
      archive_field: null
      archive_app_filter: true
      archive_value: null
      unarchive_value: null
      sort_field: null
      accountability: all
      color: null
      item_duplication_fields: null
      sort: 24
      group: null
      collapse: open
    schema:
      name: homepage_pack_templates
      schema: public
      comment: null
  - collection: homepage_translations
    meta:
      collection: homepage_translations
      icon: import_export
      note: null
      display_template: null
      hidden: true
      singleton: false
      translations: null
      archive_field: null
      archive_app_filter: true
      archive_value: null
      unarchive_value: null
      sort_field: null
      accountability: all
      color: null
      item_duplication_fields: null
      sort: 6
      group: null
      collapse: open
    schema:
      name: homepage_translations
      schema: public
      comment: null
  - collection: languages
    meta:
      collection: languages
      icon: translate
      note: null
      display_template: null
      hidden: false
      singleton: false
      translations:
        - language: en-US
          translation: Languages
      archive_field: null
      archive_app_filter: true
      archive_value: null
      unarchive_value: null
      sort_field: null
      accountability: all
      color: null
      item_duplication_fields: null
      sort: 9
      group: null
      collapse: open
    schema:
      name: languages
      schema: public
      comment: null
  - collection: languages_translations
    meta:
      collection: languages_translations
      icon: import_export
      note: null
      display_template: null
      hidden: true
      singleton: false
      translations: null
      archive_field: null
      archive_app_filter: true
      archive_value: null
      unarchive_value: null
      sort_field: null
      accountability: all
      color: null
      item_duplication_fields: null
      sort: 23
      group: null
      collapse: open
    schema:
      name: languages_translations
      schema: public
      comment: null
  - collection: nft_templates
    meta:
      collection: nft_templates
      icon: image
      note: Template for generating NFTs.
      display_template: null
      hidden: false
      singleton: false
      translations:
        - language: en-US
          translation: NFT Templates
          singular: NFT Template
          plural: NFT Templates
      archive_field: status
      archive_app_filter: true
      archive_value: archived
      unarchive_value: draft
      sort_field: null
      accountability: all
      color: null
      item_duplication_fields: null
      sort: 11
      group: null
      collapse: open
    schema:
      name: nft_templates
      schema: public
      comment: null
  - collection: nft_templates_translations
    meta:
      collection: nft_templates_translations
      icon: import_export
      note: null
      display_template: null
      hidden: true
      singleton: false
      translations:
        - language: en-US
          translation: NFT Template Translations
          singular: NFT Template Translation
          plural: NFT Template Translations
      archive_field: null
      archive_app_filter: true
      archive_value: null
      unarchive_value: null
      sort_field: null
      accountability: all
      color: null
      item_duplication_fields: null
      sort: 13
      group: null
      collapse: open
    schema:
      name: nft_templates_translations
      schema: public
      comment: null
  - collection: pack_templates
    meta:
      collection: pack_templates
      icon: dashboard
      note: Template for generating packs.
      display_template: null
      hidden: false
      singleton: false
      translations: null
      archive_field: status
      archive_app_filter: true
      archive_value: archived
      unarchive_value: draft
      sort_field: sort
      accountability: all
      color: null
      item_duplication_fields: null
      sort: 14
      group: null
      collapse: open
    schema:
      name: pack_templates
      schema: public
      comment: null
  - collection: pack_templates_directus_files
    meta:
      collection: pack_templates_directus_files
      icon: import_export
      note: null
      display_template: null
      hidden: true
      singleton: false
      translations: null
      archive_field: null
      archive_app_filter: true
      archive_value: null
      unarchive_value: null
      sort_field: null
      accountability: all
      color: null
      item_duplication_fields: null
      sort: 15
      group: null
      collapse: open
    schema:
      name: pack_templates_directus_files
      schema: public
      comment: null
  - collection: pack_templates_translations
    meta:
      collection: pack_templates_translations
      icon: import_export
      note: null
      display_template: null
      hidden: true
      singleton: false
      translations: null
      archive_field: null
      archive_app_filter: true
      archive_value: null
      unarchive_value: null
      sort_field: null
      accountability: all
      color: null
      item_duplication_fields: null
      sort: 16
      group: null
      collapse: open
    schema:
      name: pack_templates_translations
      schema: public
      comment: null
  - collection: rarities
    meta:
      collection: rarities
      icon: star_rate
      note: Rarity level.
      display_template: null
      hidden: false
      singleton: false
      translations:
        - language: en-US
          translation: Rarities
          singular: Rarity
          plural: Rarities
      archive_field: null
      archive_app_filter: true
      archive_value: null
      unarchive_value: null
      sort_field: null
      accountability: all
      color: null
      item_duplication_fields: null
      sort: 17
      group: null
      collapse: open
    schema:
      name: rarities
      schema: public
      comment: null
  - collection: rarities_translations
    meta:
      collection: rarities_translations
      icon: import_export
      note: null
      display_template: null
      hidden: true
      singleton: false
      translations: null
      archive_field: null
      archive_app_filter: true
      archive_value: null
      unarchive_value: null
      sort_field: null
      accountability: all
      color: null
      item_duplication_fields: null
      sort: 18
      group: null
      collapse: open
    schema:
      name: rarities_translations
      schema: public
      comment: null
  - collection: sets
    meta:
      collection: sets
      icon: collections
      note: A set of NFTs.
      display_template: null
      hidden: false
      singleton: false
      translations: null
      archive_field: status
      archive_app_filter: true
      archive_value: archived
      unarchive_value: draft
      sort_field: sort
      accountability: all
      color: null
      item_duplication_fields: null
      sort: 19
      group: null
      collapse: open
    schema:
      name: sets
      schema: public
      comment: null
  - collection: sets_translations
    meta:
      collection: sets_translations
      icon: import_export
      note: null
      display_template: null
      hidden: true
      singleton: false
      translations: null
      archive_field: null
      archive_app_filter: true
      archive_value: null
      unarchive_value: null
      sort_field: null
      accountability: all
      color: null
      item_duplication_fields: null
      sort: 21
      group: null
      collapse: open
    schema:
      name: sets_translations
      schema: public
      comment: null
  - collection: static_page
    meta:
      collection: static_page
      icon: article
      note: null
      display_template: '{{translations.title}}'
      hidden: false
      singleton: false
      translations: null
      archive_field: status
      archive_app_filter: true
      archive_value: archived
      unarchive_value: draft
      sort_field: null
      accountability: all
      color: null
      item_duplication_fields: null
      sort: 7
      group: null
      collapse: open
    schema:
      name: static_page
      schema: public
      comment: null
  - collection: static_page_translations
    meta:
      collection: static_page_translations
      icon: import_export
      note: null
      display_template: '{{title}}'
      hidden: true
      singleton: false
      translations: null
      archive_field: null
      archive_app_filter: true
      archive_value: null
      unarchive_value: null
      sort_field: null
      accountability: all
      color: null
      item_duplication_fields: null
      sort: 8
      group: null
      collapse: open
    schema:
      name: static_page_translations
      schema: public
      comment: null
fields:
  - collection: application
    field: id
    type: uuid
    schema:
      name: id
      table: application
      data_type: uuid
      default_value: null
      generation_expression: null
      max_length: null
      numeric_precision: null
      numeric_scale: null
      is_generated: false
      is_nullable: false
      is_unique: true
      is_primary_key: true
      has_auto_increment: false
      comment: null
      schema: public
      foreign_key_schema: null
      foreign_key_table: null
      foreign_key_column: null
    meta:
      collection: application
      field: id
      special:
        - uuid
      interface: input
      options: null
      display: null
      display_options: null
      readonly: true
      hidden: true
      sort: null
      width: full
      translations: null
      note: null
      conditions: null
      required: false
      group: null
  - collection: application
    field: currency
    type: string
    schema:
      name: currency
      table: application
      data_type: character varying
      default_value: USD
      generation_expression: null
      max_length: 255
      numeric_precision: null
      numeric_scale: null
      is_generated: false
      is_nullable: false
      is_unique: true
      is_primary_key: false
      has_auto_increment: false
      comment: null
      schema: public
      foreign_key_schema: null
      foreign_key_table: null
      foreign_key_column: null
    meta:
      collection: application
      field: currency
      special: null
      interface: select-dropdown
      options:
        choices:
          - text: AED
            value: AED
          - text: AFN
            value: AFN
          - text: ALL
            value: ALL
          - text: AMD
            value: AMD
          - text: AOA
            value: AOA
          - text: ARS
            value: ARS
          - text: AUD
            value: AUD
          - text: AWG
            value: AWG
          - text: AZN
            value: AZN
          - text: BAM
            value: BAM
          - text: BBD
            value: BBD
          - text: BDT
            value: BDT
          - text: BGN
            value: BGN
          - text: BHD
            value: BHD
          - text: BIF
            value: BIF
          - text: BMD
            value: BMD
          - text: BND
            value: BND
          - text: BOB
            value: BOB
          - text: BOV
            value: BOV
          - text: BRL
            value: BRL
          - text: BSD
            value: BSD
          - text: BTN
            value: BTN
          - text: BWP
            value: BWP
          - text: BYN
            value: BYN
          - text: BZD
            value: BZD
          - text: CAD
            value: CAD
          - text: CDF
            value: CDF
          - text: CHE
            value: CHE
          - text: CHF
            value: CHF
          - text: CHW
            value: CHW
          - text: CLF
            value: CLF
          - text: CLP
            value: CLP
          - text: CNY
            value: CNY
          - text: COP
            value: COP
          - text: COU
            value: COU
          - text: CRC
            value: CRC
          - text: CUC
            value: CUC
          - text: CUP
            value: CUP
          - text: CVE
            value: CVE
          - text: CZK
            value: CZK
          - text: DJF
            value: DJF
          - text: DKK
            value: DKK
          - text: DOP
            value: DOP
          - text: DZD
            value: DZD
          - text: EGP
            value: EGP
          - text: ERN
            value: ERN
          - text: ETB
            value: ETB
          - text: EUR
            value: EUR
          - text: FJD
            value: FJD
          - text: FKP
            value: FKP
          - text: GBP
            value: GBP
          - text: GEL
            value: GEL
          - text: GHS
            value: GHS
          - text: GIP
            value: GIP
          - text: GMD
            value: GMD
          - text: GNF
            value: GNF
          - text: GTQ
            value: GTQ
          - text: GYD
            value: GYD
          - text: HKD
            value: HKD
          - text: HNL
            value: HNL
          - text: HRK
            value: HRK
          - text: HTG
            value: HTG
          - text: HUF
            value: HUF
          - text: IDR
            value: IDR
          - text: ILS
            value: ILS
          - text: INR
            value: INR
          - text: IQD
            value: IQD
          - text: IRR
            value: IRR
          - text: ISK
            value: ISK
          - text: JMD
            value: JMD
          - text: JOD
            value: JOD
          - text: JPY
            value: JPY
          - text: KES
            value: KES
          - text: KGS
            value: KGS
          - text: KHR
            value: KHR
          - text: KMF
            value: KMF
          - text: KPW
            value: KPW
          - text: KRW
            value: KRW
          - text: KWD
            value: KWD
          - text: KYD
            value: KYD
          - text: KZT
            value: KZT
          - text: LAK
            value: LAK
          - text: LBP
            value: LBP
          - text: LKR
            value: LKR
          - text: LRD
            value: LRD
          - text: LSL
            value: LSL
          - text: LYD
            value: LYD
          - text: MAD
            value: MAD
          - text: MDL
            value: MDL
          - text: MGA
            value: MGA
          - text: MKD
            value: MKD
          - text: MMK
            value: MMK
          - text: MNT
            value: MNT
          - text: MOP
            value: MOP
          - text: MRU
            value: MRU
          - text: MUR
            value: MUR
          - text: MVR
            value: MVR
          - text: MWK
            value: MWK
          - text: MXN
            value: MXN
          - text: MXV
            value: MXV
          - text: MYR
            value: MYR
          - text: MZN
            value: MZN
          - text: NAD
            value: NAD
          - text: NGN
            value: NGN
          - text: NIO
            value: NIO
          - text: NOK
            value: NOK
          - text: NPR
            value: NPR
          - text: NZD
            value: NZD
          - text: OMR
            value: OMR
          - text: PAB
            value: PAB
          - text: PEN
            value: PEN
          - text: PGK
            value: PGK
          - text: PHP
            value: PHP
          - text: PKR
            value: PKR
          - text: PLN
            value: PLN
          - text: PYG
            value: PYG
          - text: QAR
            value: QAR
          - text: RON
            value: RON
          - text: RSD
            value: RSD
          - text: RUB
            value: RUB
          - text: RWF
            value: RWF
          - text: SAR
            value: SAR
          - text: SBD
            value: SBD
          - text: SCR
            value: SCR
          - text: SDG
            value: SDG
          - text: SEK
            value: SEK
          - text: SGD
            value: SGD
          - text: SHP
            value: SHP
          - text: SLL
            value: SLL
          - text: SOS
            value: SOS
          - text: SRD
            value: SRD
          - text: SSP
            value: SSP
          - text: STN
            value: STN
          - text: SVC
            value: SVC
          - text: SYP
            value: SYP
          - text: SZL
            value: SZL
          - text: THB
            value: THB
          - text: TJS
            value: TJS
          - text: TMT
            value: TMT
          - text: TND
            value: TND
          - text: TOP
            value: TOP
          - text: TRY
            value: TRY
          - text: TTD
            value: TTD
          - text: TWD
            value: TWD
          - text: TZS
            value: TZS
          - text: UAH
            value: UAH
          - text: UGX
            value: UGX
          - text: USD
            value: USD
          - text: USN
            value: USN
          - text: UYI
            value: UYI
          - text: UYU
            value: UYU
          - text: UYW
            value: UYW
          - text: UZS
            value: UZS
          - text: VES
            value: VES
          - text: VND
            value: VND
          - text: VUV
            value: VUV
          - text: WST
            value: WST
          - text: XAF
            value: XAF
          - text: XCD
            value: XCD
          - text: XOF
            value: XOF
          - text: XPF
            value: XPF
          - text: YER
            value: YER
          - text: ZAR
            value: ZAR
          - text: ZMW
            value: ZMW
          - text: ZWL
            value: ZWL
      display: null
      display_options: null
      readonly: false
      hidden: false
      sort: null
      width: half
      translations: null
      note: null
      conditions: null
      required: false
      group: null
  - collection: application_countries
    field: id
    type: integer
    schema:
      name: id
      table: application_countries
      data_type: integer
      default_value: nextval('application_countries_id_seq'::regclass)
      generation_expression: null
      max_length: null
      numeric_precision: 32
      numeric_scale: 0
      is_generated: false
      is_nullable: false
      is_unique: true
      is_primary_key: true
      has_auto_increment: true
      comment: null
      schema: public
      foreign_key_schema: null
      foreign_key_table: null
      foreign_key_column: null
    meta:
      collection: application_countries
      field: id
      special: null
      interface: null
      options: null
      display: null
      display_options: null
      readonly: false
      hidden: true
      sort: null
      width: full
      translations: null
      note: null
      conditions: null
      required: false
      group: null
  - collection: application_countries
    field: application_id
    type: uuid
    schema:
      name: application_id
      table: application_countries
      data_type: uuid
      default_value: null
      generation_expression: null
      max_length: null
      numeric_precision: null
      numeric_scale: null
      is_generated: false
      is_nullable: true
      is_unique: false
      is_primary_key: false
      has_auto_increment: false
      comment: null
      schema: public
      foreign_key_schema: public
      foreign_key_table: application
      foreign_key_column: id
    meta:
      collection: application_countries
      field: application_id
      special: null
      interface: null
      options: null
      display: null
      display_options: null
      readonly: false
      hidden: true
      sort: null
      width: full
      translations: null
      note: null
      conditions: null
      required: false
      group: null
  - collection: application_countries
    field: countries_code
    type: string
    schema:
      name: countries_code
      table: application_countries
      data_type: character varying
      default_value: null
      generation_expression: null
      max_length: 255
      numeric_precision: null
      numeric_scale: null
      is_generated: false
      is_nullable: true
      is_unique: false
      is_primary_key: false
      has_auto_increment: false
      comment: null
      schema: public
      foreign_key_schema: public
      foreign_key_table: countries
      foreign_key_column: code
    meta:
      collection: application_countries
      field: countries_code
      special: null
      interface: null
      options: null
      display: null
      display_options: null
      readonly: false
      hidden: true
      sort: null
      width: full
      translations: null
      note: null
      conditions: null
      required: false
      group: null
  - collection: collections
    field: id
    type: uuid
    schema:
      name: id
      table: collections
      data_type: uuid
      default_value: null
      generation_expression: null
      max_length: null
      numeric_precision: null
      numeric_scale: null
      is_generated: false
      is_nullable: false
      is_unique: true
      is_primary_key: true
      has_auto_increment: false
      comment: null
      schema: public
      foreign_key_schema: null
      foreign_key_table: null
      foreign_key_column: null
    meta:
      collection: collections
      field: id
      special:
        - uuid
      interface: input
      options: null
      display: null
      display_options: null
      readonly: true
      hidden: true
      sort: null
      width: full
      translations: null
      note: null
      conditions: null
      required: false
      group: null
  - collection: collections
    field: status
    type: string
    schema:
      name: status
      table: collections
      data_type: character varying
      default_value: draft
      generation_expression: null
      max_length: 255
      numeric_precision: null
      numeric_scale: null
      is_generated: false
      is_nullable: false
      is_unique: false
      is_primary_key: false
      has_auto_increment: false
      comment: null
      schema: public
      foreign_key_schema: null
      foreign_key_table: null
      foreign_key_column: null
    meta:
      collection: collections
      field: status
      special: null
      interface: select-dropdown
      options:
        choices:
          - text: Published
            value: published
          - text: Draft
            value: draft
          - text: Archived
            value: archived
      display: labels
      display_options:
        showAsDot: true
        choices:
          - background: '#00C897'
            value: published
          - background: '#D3DAE4'
            value: draft
          - background: '#F7971C'
            value: archived
      readonly: false
      hidden: false
      sort: null
      width: half
      translations: null
      note: null
      conditions:
        - name: No editing after publish
          rule:
            _and:
              - status:
                  _eq: published
              - id:
                  _nnull: true
          readonly: true
      required: false
      group: null
  - collection: collections
    field: sort
    type: integer
    schema:
      name: sort
      table: collections
      data_type: integer
      default_value: null
      generation_expression: null
      max_length: null
      numeric_precision: 32
      numeric_scale: 0
      is_generated: false
      is_nullable: true
      is_unique: false
      is_primary_key: false
      has_auto_increment: false
      comment: null
      schema: public
      foreign_key_schema: null
      foreign_key_table: null
      foreign_key_column: null
    meta:
      collection: collections
      field: sort
      special: null
      interface: input
      options: null
      display: null
      display_options: null
      readonly: false
      hidden: true
      sort: null
      width: half
      translations: null
      note: null
      conditions: null
      required: false
      group: null
  - collection: collections
    field: user_created
    type: uuid
    schema:
      name: user_created
      table: collections
      data_type: uuid
      default_value: null
      generation_expression: null
      max_length: null
      numeric_precision: null
      numeric_scale: null
      is_generated: false
      is_nullable: true
      is_unique: false
      is_primary_key: false
      has_auto_increment: false
      comment: null
      schema: public
      foreign_key_schema: public
      foreign_key_table: directus_users
      foreign_key_column: id
    meta:
      collection: collections
      field: user_created
      special:
        - user-created
      interface: select-dropdown-m2o
      options:
        template: '{{avatar.$thumbnail}} {{first_name}} {{last_name}}'
      display: user
      display_options: null
      readonly: true
      hidden: true
      sort: null
      width: half
      translations: null
      note: null
      conditions: null
      required: false
      group: null
  - collection: collections
    field: date_created
    type: timestamp
    schema:
      name: date_created
      table: collections
      data_type: timestamp with time zone
      default_value: null
      generation_expression: null
      max_length: null
      numeric_precision: null
      numeric_scale: null
      is_generated: false
      is_nullable: true
      is_unique: false
      is_primary_key: false
      has_auto_increment: false
      comment: null
      schema: public
      foreign_key_schema: null
      foreign_key_table: null
      foreign_key_column: null
    meta:
      collection: collections
      field: date_created
      special:
        - date-created
      interface: datetime
      options: null
      display: datetime
      display_options:
        relative: true
      readonly: true
      hidden: true
      sort: null
      width: half
      translations: null
      note: null
      conditions: null
      required: false
      group: null
  - collection: collections
    field: user_updated
    type: uuid
    schema:
      name: user_updated
      table: collections
      data_type: uuid
      default_value: null
      generation_expression: null
      max_length: null
      numeric_precision: null
      numeric_scale: null
      is_generated: false
      is_nullable: true
      is_unique: false
      is_primary_key: false
      has_auto_increment: false
      comment: null
      schema: public
      foreign_key_schema: public
      foreign_key_table: directus_users
      foreign_key_column: id
    meta:
      collection: collections
      field: user_updated
      special:
        - user-updated
      interface: select-dropdown-m2o
      options:
        template: '{{avatar.$thumbnail}} {{first_name}} {{last_name}}'
      display: user
      display_options: null
      readonly: true
      hidden: true
      sort: null
      width: half
      translations: null
      note: null
      conditions: null
      required: false
      group: null
  - collection: collections
    field: date_updated
    type: timestamp
    schema:
      name: date_updated
      table: collections
      data_type: timestamp with time zone
      default_value: null
      generation_expression: null
      max_length: null
      numeric_precision: null
      numeric_scale: null
      is_generated: false
      is_nullable: true
      is_unique: false
      is_primary_key: false
      has_auto_increment: false
      comment: null
      schema: public
      foreign_key_schema: null
      foreign_key_table: null
      foreign_key_column: null
    meta:
      collection: collections
      field: date_updated
      special:
        - date-updated
      interface: datetime
      options: null
      display: datetime
      display_options:
        relative: true
      readonly: true
      hidden: true
      sort: null
      width: half
      translations: null
      note: null
      conditions: null
      required: false
      group: null
  - collection: collections
    field: slug
    type: string
    schema:
      name: slug
      table: collections
      data_type: character varying
      default_value: null
      generation_expression: null
      max_length: 255
      numeric_precision: null
      numeric_scale: null
      is_generated: false
      is_nullable: false
      is_unique: true
      is_primary_key: false
      has_auto_increment: false
      comment: null
      schema: public
      foreign_key_schema: null
      foreign_key_table: null
      foreign_key_column: null
    meta:
      collection: collections
      field: slug
      special: null
      interface: input
      options:
        slug: true
        trim: true
      display: raw
      display_options: null
      readonly: false
      hidden: false
      sort: null
      width: half
      translations: null
      note: null
      conditions:
        - name: No editing after publish
          rule:
            _and:
              - status:
                  _eq: published
              - id:
                  _nnull: true
          readonly: true
      required: false
      group: null
  - collection: collections
    field: collection_image
    type: uuid
    schema:
      name: collection_image
      table: collections
      data_type: uuid
      default_value: null
      generation_expression: null
      max_length: null
      numeric_precision: null
      numeric_scale: null
      is_generated: false
      is_nullable: true
      is_unique: false
      is_primary_key: false
      has_auto_increment: false
      comment: null
      schema: public
      foreign_key_schema: public
      foreign_key_table: directus_files
      foreign_key_column: id
    meta:
      collection: collections
      field: collection_image
      special: null
      interface: file-image
      options: null
      display: image
      display_options: null
      readonly: false
      hidden: false
      sort: null
      width: full
      translations: null
      note: null
      conditions: null
      required: false
      group: null
  - collection: collections
    field: reward_image
    type: uuid
    schema:
      name: reward_image
      table: collections
      data_type: uuid
      default_value: null
      generation_expression: null
      max_length: null
      numeric_precision: null
      numeric_scale: null
      is_generated: false
      is_nullable: true
      is_unique: false
      is_primary_key: false
      has_auto_increment: false
      comment: null
      schema: public
      foreign_key_schema: public
      foreign_key_table: directus_files
      foreign_key_column: id
    meta:
      collection: collections
      field: reward_image
      special: null
      interface: file-image
      options: null
      display: image
      display_options: null
      readonly: false
      hidden: false
      sort: null
      width: full
      translations: null
      note: >-
        Image shown if there is a reward for collecting all collectibles in a
        collection.
      conditions: null
      required: false
      group: null
  - collection: collections_translations
    field: id
    type: integer
    schema:
      name: id
      table: collections_translations
      data_type: integer
      default_value: nextval('collections_translations_id_seq'::regclass)
      generation_expression: null
      max_length: null
      numeric_precision: 32
      numeric_scale: 0
      is_generated: false
      is_nullable: false
      is_unique: true
      is_primary_key: true
      has_auto_increment: true
      comment: null
      schema: public
      foreign_key_schema: null
      foreign_key_table: null
      foreign_key_column: null
    meta:
      collection: collections_translations
      field: id
      special: null
      interface: input
      options: null
      display: null
      display_options: null
      readonly: true
      hidden: true
      sort: null
      width: full
      translations: null
      note: null
      conditions: null
      required: false
      group: null
  - collection: collections_translations
    field: collections_id
    type: uuid
    schema:
      name: collections_id
      table: collections_translations
      data_type: uuid
      default_value: null
      generation_expression: null
      max_length: null
      numeric_precision: null
      numeric_scale: null
      is_generated: false
      is_nullable: true
      is_unique: false
      is_primary_key: false
      has_auto_increment: false
      comment: null
      schema: public
      foreign_key_schema: public
      foreign_key_table: collections
      foreign_key_column: id
    meta:
      collection: collections_translations
      field: collections_id
      special: null
      interface: null
      options: null
      display: null
      display_options: null
      readonly: false
      hidden: true
      sort: null
      width: full
      translations: null
      note: null
      conditions: null
      required: false
      group: null
  - collection: collections_translations
    field: languages_code
    type: string
    schema:
      name: languages_code
      table: collections_translations
      data_type: character varying
      default_value: null
      generation_expression: null
      max_length: 255
      numeric_precision: null
      numeric_scale: null
      is_generated: false
      is_nullable: true
      is_unique: false
      is_primary_key: false
      has_auto_increment: false
      comment: null
      schema: public
      foreign_key_schema: public
      foreign_key_table: languages
      foreign_key_column: code
    meta:
      collection: collections_translations
      field: languages_code
      special: null
      interface: null
      options: null
      display: null
      display_options: null
      readonly: false
      hidden: true
      sort: null
      width: full
      translations: null
      note: null
      conditions: null
      required: false
      group: null
  - collection: collections_translations
    field: name
    type: string
    schema:
      name: name
      table: collections_translations
      data_type: character varying
      default_value: null
      generation_expression: null
      max_length: 255
      numeric_precision: null
      numeric_scale: null
      is_generated: false
      is_nullable: false
      is_unique: false
      is_primary_key: false
      has_auto_increment: false
      comment: null
      schema: public
      foreign_key_schema: null
      foreign_key_table: null
      foreign_key_column: null
    meta:
      collection: collections_translations
      field: name
      special: null
      interface: input
      options:
        trim: true
      display: raw
      display_options: null
      readonly: false
      hidden: false
      sort: null
      width: full
      translations: null
      note: null
      conditions: null
      required: false
      group: null
  - collection: collections_translations
    field: description
    type: string
    schema:
      name: description
      table: collections_translations
      data_type: character varying
      default_value: null
      generation_expression: null
      max_length: 255
      numeric_precision: null
      numeric_scale: null
      is_generated: false
      is_nullable: true
      is_unique: false
      is_primary_key: false
      has_auto_increment: false
      comment: null
      schema: public
      foreign_key_schema: null
      foreign_key_table: null
      foreign_key_column: null
    meta:
      collection: collections_translations
      field: description
      special: null
      interface: input
      options:
        trim: true
      display: raw
      display_options: null
      readonly: false
      hidden: false
      sort: null
      width: full
      translations: null
      note: null
      conditions: null
      required: false
      group: null
  - collection: collections_translations
    field: metadata
    type: json
    schema:
      name: metadata
      table: collections_translations
      data_type: json
      default_value: null
      generation_expression: null
      max_length: null
      numeric_precision: null
      numeric_scale: null
      is_generated: false
      is_nullable: true
      is_unique: false
      is_primary_key: false
      has_auto_increment: false
      comment: null
      schema: public
      foreign_key_schema: null
      foreign_key_table: null
      foreign_key_column: null
    meta:
      collection: collections_translations
      field: metadata
      special:
        - json
      interface: input-code
      options:
        template: |-
          {
            "size": {
              "name": "Size",
              "value": "18,240 SQFT"
            },
            "location": {
              "name": "Location",
              "value": "Vancouver"
            }
          }
        lineNumber: true
        language: JSON
      display: raw
      display_options: null
      readonly: false
      hidden: false
      sort: null
      width: full
      translations: null
      note: null
      conditions: null
      required: false
      group: null
  - collection: collections_translations
    field: reward_prompt
    type: string
    schema:
      name: reward_prompt
      table: collections_translations
      data_type: character varying
      default_value: null
      generation_expression: null
      max_length: 255
      numeric_precision: null
      numeric_scale: null
      is_generated: false
      is_nullable: true
      is_unique: false
      is_primary_key: false
      has_auto_increment: false
      comment: null
      schema: public
      foreign_key_schema: null
      foreign_key_table: null
      foreign_key_column: null
    meta:
      collection: collections_translations
      field: reward_prompt
      special: null
      interface: input-code
      options:
        language: markdown
      display: formatted-value
      display_options: null
      readonly: false
      hidden: false
      sort: null
      width: full
      translations: null
      note: >-
        If there is a reward, this is the text shown to prompt a user to collect
        every collectible in the collection.
      conditions: null
      required: false
      group: null
  - collection: collections_translations
    field: reward_complete
    type: string
    schema:
      name: reward_complete
      table: collections_translations
      data_type: character varying
      default_value: null
      generation_expression: null
      max_length: 255
      numeric_precision: null
      numeric_scale: null
      is_generated: false
      is_nullable: true
      is_unique: false
      is_primary_key: false
      has_auto_increment: false
      comment: null
      schema: public
      foreign_key_schema: null
      foreign_key_table: null
      foreign_key_column: null
    meta:
      collection: collections_translations
      field: reward_complete
      special: null
      interface: input-code
      options:
        language: markdown
      display: formatted-value
      display_options: null
      readonly: false
      hidden: false
      sort: null
      width: full
      translations: null
      note: >-
        If a reward is prompted, this is the text to show upon collecting every
        collectible in the collection.
      conditions: null
      required: false
      group: null
  - collection: countries
    field: code
    type: string
    schema:
      name: code
      table: countries
      data_type: character varying
      default_value: null
      generation_expression: null
      max_length: 255
      numeric_precision: null
      numeric_scale: null
      is_generated: false
      is_nullable: false
      is_unique: true
      is_primary_key: true
      has_auto_increment: false
      comment: null
      schema: public
      foreign_key_schema: null
      foreign_key_table: null
      foreign_key_column: null
    meta:
      collection: countries
      field: code
      special: null
      interface: input
      options: null
      display: null
      display_options: null
      readonly: false
      hidden: false
      sort: null
      width: half
      translations: null
      note: null
      conditions: null
      required: false
      group: null
  - collection: countries_translations
    field: id
    type: integer
    schema:
      name: id
      table: countries_translations
      data_type: integer
      default_value: nextval('countries_translations_id_seq'::regclass)
      generation_expression: null
      max_length: null
      numeric_precision: 32
      numeric_scale: 0
      is_generated: false
      is_nullable: false
      is_unique: true
      is_primary_key: true
      has_auto_increment: true
      comment: null
      schema: public
      foreign_key_schema: null
      foreign_key_table: null
      foreign_key_column: null
    meta:
      collection: countries_translations
      field: id
      special: null
      interface: null
      options: null
      display: null
      display_options: null
      readonly: false
      hidden: true
      sort: null
      width: full
      translations: null
      note: null
      conditions: null
      required: false
      group: null
  - collection: countries_translations
    field: countries_code
    type: string
    schema:
      name: countries_code
      table: countries_translations
      data_type: character varying
      default_value: null
      generation_expression: null
      max_length: 255
      numeric_precision: null
      numeric_scale: null
      is_generated: false
      is_nullable: true
      is_unique: false
      is_primary_key: false
      has_auto_increment: false
      comment: null
      schema: public
      foreign_key_schema: public
      foreign_key_table: countries
      foreign_key_column: code
    meta:
      collection: countries_translations
      field: countries_code
      special: null
      interface: null
      options: null
      display: null
      display_options: null
      readonly: false
      hidden: true
      sort: null
      width: full
      translations: null
      note: null
      conditions: null
      required: false
      group: null
  - collection: countries_translations
    field: languages_code
    type: string
    schema:
      name: languages_code
      table: countries_translations
      data_type: character varying
      default_value: null
      generation_expression: null
      max_length: 255
      numeric_precision: null
      numeric_scale: null
      is_generated: false
      is_nullable: true
      is_unique: false
      is_primary_key: false
      has_auto_increment: false
      comment: null
      schema: public
      foreign_key_schema: public
      foreign_key_table: languages
      foreign_key_column: code
    meta:
      collection: countries_translations
      field: languages_code
      special: null
      interface: null
      options: null
      display: null
      display_options: null
      readonly: false
      hidden: true
      sort: null
      width: full
      translations: null
      note: null
      conditions: null
      required: false
      group: null
  - collection: countries_translations
    field: title
    type: string
    schema:
      name: title
      table: countries_translations
      data_type: character varying
      default_value: null
      generation_expression: null
      max_length: 255
      numeric_precision: null
      numeric_scale: null
      is_generated: false
      is_nullable: true
      is_unique: false
      is_primary_key: false
      has_auto_increment: false
      comment: null
      schema: public
      foreign_key_schema: null
      foreign_key_table: null
      foreign_key_column: null
    meta:
      collection: countries_translations
      field: title
      special: null
      interface: input
      options:
        iconLeft: drive_file_rename_outline
      display: null
      display_options: null
      readonly: false
      hidden: false
      sort: null
      width: full
      translations: null
      note: null
      conditions: null
      required: false
      group: null
  - collection: faqs
    field: id
    type: integer
    schema:
      name: id
      table: faqs
      data_type: integer
      default_value: nextval('faqs_id_seq'::regclass)
      generation_expression: null
      max_length: null
      numeric_precision: 32
      numeric_scale: 0
      is_generated: false
      is_nullable: false
      is_unique: true
      is_primary_key: true
      has_auto_increment: true
      comment: null
      schema: public
      foreign_key_schema: null
      foreign_key_table: null
      foreign_key_column: null
    meta:
      collection: faqs
      field: id
      special: null
      interface: input
      options: null
      display: null
      display_options: null
      readonly: true
      hidden: true
      sort: 1
      width: full
      translations: null
      note: null
      conditions: null
      required: false
      group: null
  - collection: faqs
    field: status
    type: string
    schema:
      name: status
      table: faqs
      data_type: character varying
      default_value: draft
      generation_expression: null
      max_length: 255
      numeric_precision: null
      numeric_scale: null
      is_generated: false
      is_nullable: false
      is_unique: false
      is_primary_key: false
      has_auto_increment: false
      comment: null
      schema: public
      foreign_key_schema: null
      foreign_key_table: null
      foreign_key_column: null
    meta:
      collection: faqs
      field: status
      special: null
      interface: select-dropdown
      options:
        choices:
          - text: $t:published
            value: published
          - text: $t:draft
            value: draft
          - text: $t:archived
            value: archived
      display: labels
      display_options:
        showAsDot: true
        choices:
          - background: '#00C897'
            value: published
          - background: '#D3DAE4'
            value: draft
          - background: '#F7971C'
            value: archived
      readonly: false
      hidden: false
      sort: 2
      width: full
      translations: null
      note: null
      conditions: null
      required: false
      group: null
  - collection: faqs
    field: sort
    type: integer
    schema:
      name: sort
      table: faqs
      data_type: integer
      default_value: null
      generation_expression: null
      max_length: null
      numeric_precision: 32
      numeric_scale: 0
      is_generated: false
      is_nullable: true
      is_unique: false
      is_primary_key: false
      has_auto_increment: false
      comment: null
      schema: public
      foreign_key_schema: null
      foreign_key_table: null
      foreign_key_column: null
    meta:
      collection: faqs
      field: sort
      special: null
      interface: input
      options: null
      display: null
      display_options: null
      readonly: false
      hidden: false
      sort: 5
      width: full
      translations: null
      note: null
      conditions: null
      required: false
      group: null
  - collection: faqs
    field: user_created
    type: uuid
    schema:
      name: user_created
      table: faqs
      data_type: uuid
      default_value: null
      generation_expression: null
      max_length: null
      numeric_precision: null
      numeric_scale: null
      is_generated: false
      is_nullable: true
      is_unique: false
      is_primary_key: false
      has_auto_increment: false
      comment: null
      schema: public
      foreign_key_schema: null
      foreign_key_table: null
      foreign_key_column: null
    meta:
      collection: faqs
      field: user_created
      special:
        - user-created
      interface: select-dropdown-m2o
      options:
        template: '{{avatar.$thumbnail}} {{first_name}} {{last_name}}'
      display: user
      display_options: null
      readonly: true
      hidden: true
      sort: 6
      width: half
      translations: null
      note: null
      conditions: null
      required: false
      group: null
<<<<<<< HEAD
  - collection: faqs
    field: date_created
    type: timestamp
    schema:
      name: date_created
      table: faqs
      data_type: timestamp with time zone
=======
  - collection: faqs_translations
    field: faqs_id
    type: integer
    schema:
      name: faqs_id
      table: faqs_translations
      data_type: integer
>>>>>>> 5c968d64
      default_value: null
      generation_expression: null
      max_length: null
      numeric_precision: 32
      numeric_scale: 0
      is_generated: false
      is_nullable: true
      is_unique: false
      is_primary_key: false
      has_auto_increment: false
      comment: null
      schema: public
      foreign_key_schema: null
      foreign_key_table: null
      foreign_key_column: null
    meta:
      collection: faqs
      field: date_created
      special:
        - date-created
      interface: datetime
      options: null
      display: datetime
      display_options:
        relative: true
      readonly: true
      hidden: true
      sort: 7
      width: half
      translations: null
      note: null
      conditions: null
      required: false
      group: null
  - collection: faqs
    field: user_updated
    type: uuid
    schema:
      name: user_updated
      table: faqs
      data_type: uuid
      default_value: null
      generation_expression: null
      max_length: null
      numeric_precision: null
      numeric_scale: null
      is_generated: false
      is_nullable: true
      is_unique: false
      is_primary_key: false
      has_auto_increment: false
      comment: null
      schema: public
      foreign_key_schema: null
      foreign_key_table: null
      foreign_key_column: null
    meta:
      collection: faqs
      field: user_updated
      special:
        - user-updated
      interface: select-dropdown-m2o
      options:
        template: '{{avatar.$thumbnail}} {{first_name}} {{last_name}}'
      display: user
      display_options: null
      readonly: true
      hidden: true
      sort: 8
      width: half
      translations: null
      note: null
      conditions: null
      required: false
      group: null
  - collection: faqs
    field: date_updated
    type: timestamp
    schema:
      name: date_updated
      table: faqs
      data_type: timestamp with time zone
      default_value: null
      generation_expression: null
      max_length: null
      numeric_precision: null
      numeric_scale: null
      is_generated: false
      is_nullable: true
      is_unique: false
      is_primary_key: false
      has_auto_increment: false
      comment: null
      schema: public
      foreign_key_schema: null
      foreign_key_table: null
      foreign_key_column: null
    meta:
      collection: faqs
      field: date_updated
      special:
        - date-updated
      interface: datetime
      options: null
      display: datetime
      display_options:
        relative: true
      readonly: true
      hidden: true
      sort: 9
      width: half
      translations: null
      note: null
      conditions: null
      required: false
      group: null
  - collection: faqs_translations
    field: id
    type: integer
    schema:
      name: id
      table: faqs_translations
      data_type: integer
      default_value: nextval('faqs_translations_id_seq'::regclass)
      generation_expression: null
      max_length: null
      numeric_precision: 32
      numeric_scale: 0
      is_generated: false
      is_nullable: false
      is_unique: true
      is_primary_key: true
      has_auto_increment: true
      comment: null
      schema: public
      foreign_key_schema: null
      foreign_key_table: null
      foreign_key_column: null
    meta:
      collection: faqs_translations
      field: id
      special: null
      interface: null
      options: null
      display: null
      display_options: null
      readonly: false
      hidden: true
      sort: null
      width: full
      translations: null
      note: null
      conditions: null
      required: false
      group: null
  - collection: faqs_translations
    field: faqs_id
    type: integer
    schema:
      name: faqs_id
      table: faqs_translations
      data_type: integer
      default_value: null
      generation_expression: null
      max_length: null
      numeric_precision: 32
      numeric_scale: 0
      is_generated: false
      is_nullable: true
      is_unique: false
      is_primary_key: false
      has_auto_increment: false
      comment: null
      schema: public
      foreign_key_schema: public
      foreign_key_table: faqs
      foreign_key_column: id
    meta:
      collection: faqs_translations
      field: faqs_id
      special: null
      interface: null
      options: null
      display: null
      display_options: null
      readonly: false
      hidden: true
      sort: null
      width: full
      translations: null
      note: null
      conditions: null
      required: false
      group: null
  - collection: faqs_translations
    field: languages_code
    type: string
    schema:
      name: languages_code
      table: faqs_translations
      data_type: character varying
      default_value: null
      generation_expression: null
      max_length: 255
      numeric_precision: null
      numeric_scale: null
      is_generated: false
      is_nullable: true
      is_unique: false
      is_primary_key: false
      has_auto_increment: false
      comment: null
      schema: public
      foreign_key_schema: public
      foreign_key_table: languages
      foreign_key_column: code
    meta:
      collection: faqs_translations
      field: languages_code
      special: null
      interface: null
      options: null
      display: null
      display_options: null
      readonly: false
      hidden: true
      sort: null
      width: full
      translations: null
      note: null
      conditions: null
      required: false
      group: null
  - collection: faqs_translations
    field: question
    type: string
    schema:
      name: question
      table: faqs_translations
      data_type: character varying
      default_value: null
      generation_expression: null
      max_length: 255
      numeric_precision: null
      numeric_scale: null
      is_generated: false
      is_nullable: true
      is_unique: false
      is_primary_key: false
      has_auto_increment: false
      comment: null
      schema: public
      foreign_key_schema: null
      foreign_key_table: null
      foreign_key_column: null
    meta:
      collection: faqs_translations
      field: question
      special: null
      interface: input
      options: null
      display: null
      display_options: null
      readonly: false
      hidden: false
      sort: null
      width: full
      translations: null
      note: null
      conditions: null
      required: false
      group: null
  - collection: faqs_translations
    field: answer
    type: text
    schema:
      name: answer
      table: faqs_translations
      data_type: text
      default_value: null
      generation_expression: null
      max_length: null
      numeric_precision: null
      numeric_scale: null
      is_generated: false
      is_nullable: true
      is_unique: false
      is_primary_key: false
      has_auto_increment: false
      comment: null
      schema: public
      foreign_key_schema: null
      foreign_key_table: null
      foreign_key_column: null
    meta:
      collection: faqs_translations
      field: answer
      special: null
      interface: input-multiline
      options:
        trim: true
      display: null
      display_options: null
      readonly: false
      hidden: false
      sort: null
      width: full
      translations: null
      note: null
      conditions: null
      required: true
      group: null
  - collection: homepage
    field: id
    type: uuid
    schema:
      name: id
      table: homepage
      data_type: uuid
      default_value: null
      generation_expression: null
      max_length: null
      numeric_precision: null
      numeric_scale: null
      is_generated: false
      is_nullable: false
      is_unique: true
      is_primary_key: true
      has_auto_increment: false
      comment: null
      schema: public
      foreign_key_schema: null
      foreign_key_table: null
      foreign_key_column: null
    meta:
      collection: homepage
      field: id
      special:
        - uuid
      interface: input
      options: null
      display: null
      display_options: null
      readonly: true
      hidden: true
      sort: 1
      width: full
      translations: null
      note: null
      conditions: null
      required: false
      group: null
  - collection: homepage
    field: hero_banner
    type: uuid
    schema:
      name: hero_banner
      table: homepage
      data_type: uuid
      default_value: null
      generation_expression: null
      max_length: null
      numeric_precision: null
      numeric_scale: null
      is_generated: false
      is_nullable: true
      is_unique: false
      is_primary_key: false
      has_auto_increment: false
      comment: null
      schema: public
      foreign_key_schema: public
      foreign_key_table: directus_files
      foreign_key_column: id
    meta:
      collection: homepage
      field: hero_banner
      special:
        - file
      interface: file-image
      options: null
      display: image
      display_options: null
      readonly: false
      hidden: false
      sort: 3
      width: full
      translations: null
      note: Banner to appear behind the hero section
      conditions: null
      required: false
      group: null
  - collection: homepage
    field: hero_pack
    type: uuid
    schema:
      name: hero_pack
      table: homepage
      data_type: uuid
      default_value: null
      generation_expression: null
      max_length: null
      numeric_precision: null
      numeric_scale: null
      is_generated: false
      is_nullable: true
      is_unique: false
      is_primary_key: false
      has_auto_increment: false
      comment: null
      schema: public
      foreign_key_schema: public
      foreign_key_table: pack_templates
      foreign_key_column: id
    meta:
      collection: homepage
      field: hero_pack
      special:
        - m2o
      interface: select-dropdown-m2o
      options: null
      display: null
      display_options: null
      readonly: false
      hidden: false
      sort: 4
      width: full
      translations: null
      note: null
      conditions: null
      required: false
      group: null
  - collection: homepage_pack_templates
    field: id
    type: integer
    schema:
      name: id
      table: homepage_pack_templates
      data_type: integer
      default_value: nextval('homepage_pack_templates_id_seq'::regclass)
      generation_expression: null
      max_length: null
      numeric_precision: 32
      numeric_scale: 0
      is_generated: false
      is_nullable: false
      is_unique: true
      is_primary_key: true
      has_auto_increment: true
      comment: null
      schema: public
      foreign_key_schema: null
      foreign_key_table: null
      foreign_key_column: null
    meta:
      collection: homepage_pack_templates
      field: id
      special: null
      interface: null
      options: null
      display: null
      display_options: null
      readonly: false
      hidden: true
      sort: null
      width: full
      translations: null
      note: null
      conditions: null
      required: false
      group: null
  - collection: homepage_pack_templates
    field: homepage_id
    type: uuid
    schema:
      name: homepage_id
      table: homepage_pack_templates
      data_type: uuid
      default_value: null
      generation_expression: null
      max_length: null
      numeric_precision: null
      numeric_scale: null
      is_generated: false
      is_nullable: true
      is_unique: false
      is_primary_key: false
      has_auto_increment: false
      comment: null
      schema: public
      foreign_key_schema: public
      foreign_key_table: homepage
      foreign_key_column: id
    meta:
      collection: homepage_pack_templates
      field: homepage_id
      special: null
      interface: null
      options: null
      display: null
      display_options: null
      readonly: false
      hidden: true
      sort: null
      width: full
      translations: null
      note: null
      conditions: null
      required: false
      group: null
  - collection: homepage_pack_templates
    field: pack_templates_id
    type: uuid
    schema:
      name: pack_templates_id
      table: homepage_pack_templates
      data_type: uuid
      default_value: null
      generation_expression: null
      max_length: null
      numeric_precision: null
      numeric_scale: null
      is_generated: false
      is_nullable: true
      is_unique: false
      is_primary_key: false
      has_auto_increment: false
      comment: null
      schema: public
      foreign_key_schema: public
      foreign_key_table: pack_templates
      foreign_key_column: id
    meta:
      collection: homepage_pack_templates
      field: pack_templates_id
      special: null
      interface: null
      options: null
      display: null
      display_options: null
      readonly: false
      hidden: true
      sort: null
      width: full
      translations: null
      note: null
      conditions: null
      required: false
      group: null
  - collection: homepage_translations
    field: id
    type: integer
    schema:
      name: id
      table: homepage_translations
      data_type: integer
      default_value: nextval('homepage_translations_id_seq'::regclass)
      generation_expression: null
      max_length: null
      numeric_precision: 32
      numeric_scale: 0
      is_generated: false
      is_nullable: false
      is_unique: true
      is_primary_key: true
      has_auto_increment: true
      comment: null
      schema: public
      foreign_key_schema: null
      foreign_key_table: null
      foreign_key_column: null
    meta:
      collection: homepage_translations
      field: id
      special: null
      interface: null
      options: null
      display: null
      display_options: null
      readonly: false
      hidden: true
      sort: 1
      width: full
      translations: null
      note: null
      conditions: null
      required: false
      group: null
  - collection: homepage_translations
    field: homepage_id
    type: uuid
    schema:
      name: homepage_id
      table: homepage_translations
      data_type: uuid
      default_value: null
      generation_expression: null
      max_length: null
      numeric_precision: null
      numeric_scale: null
      is_generated: false
      is_nullable: true
      is_unique: false
      is_primary_key: false
      has_auto_increment: false
      comment: null
      schema: public
      foreign_key_schema: public
      foreign_key_table: homepage
      foreign_key_column: id
    meta:
      collection: homepage_translations
      field: homepage_id
      special: null
      interface: null
      options: null
      display: null
      display_options: null
      readonly: false
      hidden: true
      sort: 2
      width: full
      translations: null
      note: null
      conditions: null
      required: false
      group: null
  - collection: homepage_translations
    field: languages_code
    type: string
    schema:
      name: languages_code
      table: homepage_translations
      data_type: character varying
      default_value: null
      generation_expression: null
      max_length: 255
      numeric_precision: null
      numeric_scale: null
      is_generated: false
      is_nullable: true
      is_unique: false
      is_primary_key: false
      has_auto_increment: false
      comment: null
      schema: public
      foreign_key_schema: public
      foreign_key_table: languages
      foreign_key_column: code
    meta:
      collection: homepage_translations
      field: languages_code
      special: null
      interface: null
      options: null
      display: null
      display_options: null
      readonly: false
      hidden: true
      sort: 3
      width: full
      translations: null
      note: null
      conditions: null
      required: false
      group: null
  - collection: homepage_translations
    field: featured_packs_subtitle
    type: string
    schema:
      name: featured_packs_subtitle
      table: homepage_translations
      data_type: character varying
      default_value: null
      generation_expression: null
      max_length: 255
      numeric_precision: null
      numeric_scale: null
      is_generated: false
      is_nullable: true
      is_unique: false
      is_primary_key: false
      has_auto_increment: false
      comment: null
      schema: public
      foreign_key_schema: null
      foreign_key_table: null
      foreign_key_column: null
    meta:
      collection: homepage_translations
      field: featured_packs_subtitle
      special: null
      interface: null
      options: null
      display: raw
      display_options: null
      readonly: false
      hidden: false
      sort: 6
      width: full
      translations: null
      note: Subtitle that appears above the featured packs title
      conditions: null
      required: false
      group: null
  - collection: homepage_translations
    field: featured_packs_title
    type: string
    schema:
      name: featured_packs_title
      table: homepage_translations
      data_type: character varying
      default_value: null
      generation_expression: null
      max_length: 255
      numeric_precision: null
      numeric_scale: null
      is_generated: false
      is_nullable: true
      is_unique: false
      is_primary_key: false
      has_auto_increment: false
      comment: null
      schema: public
      foreign_key_schema: null
      foreign_key_table: null
      foreign_key_column: null
    meta:
      collection: homepage_translations
      field: featured_packs_title
      special: null
      interface: null
      options: null
      display: raw
      display_options: null
      readonly: false
      hidden: false
      sort: 7
      width: full
      translations: null
      note: Title that appears above list of featured packs
      conditions: null
      required: false
      group: null
  - collection: homepage_translations
    field: featured_nfts_title
    type: string
    schema:
      name: featured_nfts_title
      table: homepage_translations
      data_type: character varying
      default_value: null
      generation_expression: null
      max_length: 255
      numeric_precision: null
      numeric_scale: null
      is_generated: false
      is_nullable: true
      is_unique: false
      is_primary_key: false
      has_auto_increment: false
      comment: null
      schema: public
      foreign_key_schema: null
      foreign_key_table: null
      foreign_key_column: null
    meta:
      collection: homepage_translations
      field: featured_nfts_title
      special: null
      interface: null
      options: null
      display: raw
      display_options: null
      readonly: false
      hidden: false
      sort: 9
      width: full
      translations: null
      note: Title that appears above list of featured NFTs
      conditions: null
      required: false
      group: null
  - collection: homepage_translations
    field: featured_nfts_subtitle
    type: string
    schema:
      name: featured_nfts_subtitle
      table: homepage_translations
      data_type: character varying
      default_value: null
      generation_expression: null
      max_length: 255
      numeric_precision: null
      numeric_scale: null
      is_generated: false
      is_nullable: true
      is_unique: false
      is_primary_key: false
      has_auto_increment: false
      comment: null
      schema: public
      foreign_key_schema: null
      foreign_key_table: null
      foreign_key_column: null
    meta:
      collection: homepage_translations
      field: featured_nfts_subtitle
      special: null
      interface: null
      options: null
      display: raw
      display_options: null
      readonly: false
      hidden: false
      sort: 8
      width: full
      translations: null
      note: Subtitle that appears above the featured NFTs title
      conditions: null
      required: false
      group: null
  - collection: homepage_translations
    field: hero_banner_title
    type: string
    schema:
      name: hero_banner_title
      table: homepage_translations
      data_type: character varying
      default_value: null
      generation_expression: null
      max_length: 255
      numeric_precision: null
      numeric_scale: null
      is_generated: false
      is_nullable: true
      is_unique: false
      is_primary_key: false
      has_auto_increment: false
      comment: null
      schema: public
      foreign_key_schema: null
      foreign_key_table: null
      foreign_key_column: null
    meta:
      collection: homepage_translations
      field: hero_banner_title
      special: null
      interface: null
      options: null
      display: raw
      display_options: null
      readonly: false
      hidden: false
      sort: 4
      width: full
      translations: null
      note: Title of the homepage visible to unauthenticated users
      conditions: null
      required: false
      group: null
  - collection: homepage_translations
    field: hero_banner_subtitle
    type: string
    schema:
      name: hero_banner_subtitle
      table: homepage_translations
      data_type: character varying
      default_value: null
      generation_expression: null
      max_length: 255
      numeric_precision: null
      numeric_scale: null
      is_generated: false
      is_nullable: true
      is_unique: false
      is_primary_key: false
      has_auto_increment: false
      comment: null
      schema: public
      foreign_key_schema: null
      foreign_key_table: null
      foreign_key_column: null
    meta:
      collection: homepage_translations
      field: hero_banner_subtitle
      special: null
      interface: null
      options: null
      display: raw
      display_options: null
      readonly: false
      hidden: false
      sort: 5
      width: full
      translations: null
      note: Subtitle of the homepage visible to unauthenticated users
      conditions: null
      required: false
      group: null
  - collection: languages
    field: code
    type: string
    schema:
      name: code
      table: languages
      data_type: character varying
      default_value: null
      generation_expression: null
      max_length: 255
      numeric_precision: null
      numeric_scale: null
      is_generated: false
      is_nullable: false
      is_unique: true
      is_primary_key: true
      has_auto_increment: false
      comment: null
      schema: public
      foreign_key_schema: null
      foreign_key_table: null
      foreign_key_column: null
    meta:
      collection: languages
      field: code
      special: null
      interface: input
      options:
        iconLeft: vpn_key
      display: null
      display_options: null
      readonly: false
      hidden: false
      sort: null
      width: half
      translations: null
      note: null
      conditions: null
      required: false
      group: null
  - collection: languages_translations
    field: id
    type: integer
    schema:
      name: id
      table: languages_translations
      data_type: integer
      default_value: nextval('languages_translations_id_seq'::regclass)
      generation_expression: null
      max_length: null
      numeric_precision: 32
      numeric_scale: 0
      is_generated: false
      is_nullable: false
      is_unique: true
      is_primary_key: true
      has_auto_increment: true
      comment: null
      schema: public
      foreign_key_schema: null
      foreign_key_table: null
      foreign_key_column: null
    meta:
      collection: languages_translations
      field: id
      special: null
      interface: null
      options: null
      display: null
      display_options: null
      readonly: false
      hidden: true
      sort: null
      width: full
      translations: null
      note: null
      conditions: null
      required: false
      group: null
  - collection: languages_translations
    field: language_id
    type: string
    schema:
      name: language_id
      table: languages_translations
      data_type: character varying
      default_value: null
      generation_expression: null
      max_length: 255
      numeric_precision: null
      numeric_scale: null
      is_generated: false
      is_nullable: true
      is_unique: false
      is_primary_key: false
      has_auto_increment: false
      comment: null
      schema: public
      foreign_key_schema: public
      foreign_key_table: languages
      foreign_key_column: code
    meta:
      collection: languages_translations
      field: language_id
      special: null
      interface: null
      options: null
      display: null
      display_options: null
      readonly: false
      hidden: true
      sort: null
      width: full
      translations: null
      note: null
      conditions: null
      required: false
      group: null
  - collection: languages_translations
    field: languages_code
    type: string
    schema:
      name: languages_code
      table: languages_translations
      data_type: character varying
      default_value: null
      generation_expression: null
      max_length: 255
      numeric_precision: null
      numeric_scale: null
      is_generated: false
      is_nullable: true
      is_unique: false
      is_primary_key: false
      has_auto_increment: false
      comment: null
      schema: public
      foreign_key_schema: public
      foreign_key_table: languages
      foreign_key_column: code
    meta:
      collection: languages_translations
      field: languages_code
      special: null
      interface: null
      options: null
      display: null
      display_options: null
      readonly: false
      hidden: true
      sort: null
      width: full
      translations: null
      note: null
      conditions: null
      required: false
      group: null
  - collection: languages_translations
    field: label
    type: string
    schema:
      name: label
      table: languages_translations
      data_type: character varying
      default_value: null
      generation_expression: null
      max_length: 255
      numeric_precision: null
      numeric_scale: null
      is_generated: false
      is_nullable: true
      is_unique: false
      is_primary_key: false
      has_auto_increment: false
      comment: null
      schema: public
      foreign_key_schema: null
      foreign_key_table: null
      foreign_key_column: null
    meta:
      collection: languages_translations
      field: label
      special: null
      interface: input
      options: null
      display: null
      display_options: null
      readonly: false
      hidden: false
      sort: null
      width: full
      translations: null
      note: null
      conditions: null
      required: false
      group: null
  - collection: nft_templates
    field: id
    type: uuid
    schema:
      name: id
      table: nft_templates
      data_type: uuid
      default_value: null
      generation_expression: null
      max_length: null
      numeric_precision: null
      numeric_scale: null
      is_generated: false
      is_nullable: false
      is_unique: true
      is_primary_key: true
      has_auto_increment: false
      comment: null
      schema: public
      foreign_key_schema: null
      foreign_key_table: null
      foreign_key_column: null
    meta:
      collection: nft_templates
      field: id
      special:
        - uuid
      interface: input
      options: null
      display: null
      display_options: null
      readonly: true
      hidden: true
      sort: null
      width: full
      translations: null
      note: null
      conditions: null
      required: false
      group: null
  - collection: nft_templates
    field: status
    type: string
    schema:
      name: status
      table: nft_templates
      data_type: character varying
      default_value: draft
      generation_expression: null
      max_length: 255
      numeric_precision: null
      numeric_scale: null
      is_generated: false
      is_nullable: false
      is_unique: false
      is_primary_key: false
      has_auto_increment: false
      comment: null
      schema: public
      foreign_key_schema: null
      foreign_key_table: null
      foreign_key_column: null
    meta:
      collection: nft_templates
      field: status
      special: null
      interface: select-dropdown
      options:
        choices:
          - text: Published
            value: published
          - text: Draft
            value: draft
          - text: Archived
            value: archived
      display: labels
      display_options:
        showAsDot: true
        choices:
          - background: '#00C897'
            value: published
          - background: '#D3DAE4'
            value: draft
          - background: '#F7971C'
            value: archived
      readonly: false
      hidden: false
      sort: null
      width: half
      translations: null
      note: null
      conditions:
        - name: No editing after publish
          rule:
            _and:
              - status:
                  _eq: published
              - id:
                  _nnull: true
          readonly: true
      required: false
      group: null
  - collection: nft_templates
    field: user_created
    type: uuid
    schema:
      name: user_created
      table: nft_templates
      data_type: uuid
      default_value: null
      generation_expression: null
      max_length: null
      numeric_precision: null
      numeric_scale: null
      is_generated: false
      is_nullable: true
      is_unique: false
      is_primary_key: false
      has_auto_increment: false
      comment: null
      schema: public
      foreign_key_schema: public
      foreign_key_table: directus_users
      foreign_key_column: id
    meta:
      collection: nft_templates
      field: user_created
      special:
        - user-created
      interface: select-dropdown-m2o
      options:
        template: '{{avatar.$thumbnail}} {{first_name}} {{last_name}}'
      display: user
      display_options: null
      readonly: true
      hidden: true
      sort: null
      width: half
      translations: null
      note: null
      conditions: null
      required: false
      group: null
  - collection: nft_templates
    field: date_created
    type: timestamp
    schema:
      name: date_created
      table: nft_templates
      data_type: timestamp with time zone
      default_value: null
      generation_expression: null
      max_length: null
      numeric_precision: null
      numeric_scale: null
      is_generated: false
      is_nullable: true
      is_unique: false
      is_primary_key: false
      has_auto_increment: false
      comment: null
      schema: public
      foreign_key_schema: null
      foreign_key_table: null
      foreign_key_column: null
    meta:
      collection: nft_templates
      field: date_created
      special:
        - date-created
      interface: datetime
      options: null
      display: datetime
      display_options:
        relative: true
      readonly: true
      hidden: true
      sort: null
      width: half
      translations: null
      note: null
      conditions: null
      required: false
      group: null
  - collection: nft_templates
    field: user_updated
    type: uuid
    schema:
      name: user_updated
      table: nft_templates
      data_type: uuid
      default_value: null
      generation_expression: null
      max_length: null
      numeric_precision: null
      numeric_scale: null
      is_generated: false
      is_nullable: true
      is_unique: false
      is_primary_key: false
      has_auto_increment: false
      comment: null
      schema: public
      foreign_key_schema: public
      foreign_key_table: directus_users
      foreign_key_column: id
    meta:
      collection: nft_templates
      field: user_updated
      special:
        - user-updated
      interface: select-dropdown-m2o
      options:
        template: '{{avatar.$thumbnail}} {{first_name}} {{last_name}}'
      display: user
      display_options: null
      readonly: true
      hidden: true
      sort: null
      width: half
      translations: null
      note: null
      conditions: null
      required: false
      group: null
  - collection: nft_templates
    field: date_updated
    type: timestamp
    schema:
      name: date_updated
      table: nft_templates
      data_type: timestamp with time zone
      default_value: null
      generation_expression: null
      max_length: null
      numeric_precision: null
      numeric_scale: null
      is_generated: false
      is_nullable: true
      is_unique: false
      is_primary_key: false
      has_auto_increment: false
      comment: null
      schema: public
      foreign_key_schema: null
      foreign_key_table: null
      foreign_key_column: null
    meta:
      collection: nft_templates
      field: date_updated
      special:
        - date-updated
      interface: datetime
      options: null
      display: datetime
      display_options:
        relative: true
      readonly: true
      hidden: true
      sort: null
      width: half
      translations: null
      note: null
      conditions: null
      required: false
      group: null
  - collection: nft_templates
    field: total_editions
    type: integer
    schema:
      name: total_editions
      table: nft_templates
      data_type: integer
      default_value: null
      generation_expression: null
      max_length: null
      numeric_precision: 32
      numeric_scale: 0
      is_generated: false
      is_nullable: false
      is_unique: false
      is_primary_key: false
      has_auto_increment: false
      comment: null
      schema: public
      foreign_key_schema: null
      foreign_key_table: null
      foreign_key_column: null
    meta:
      collection: nft_templates
      field: total_editions
      special: null
      interface: input
      options:
        min: '1'
      display: raw
      display_options: null
      readonly: false
      hidden: false
      sort: null
      width: half
      translations: null
      note: null
      conditions:
        - name: No editing after publish
          rule:
            _and:
              - status:
                  _eq: published
              - id:
                  _nnull: true
          readonly: true
      required: false
      group: null
  - collection: nft_templates
    field: unique_code
    type: string
    schema:
      name: unique_code
      table: nft_templates
      data_type: character varying
      default_value: null
      generation_expression: null
      max_length: 8
      numeric_precision: null
      numeric_scale: null
      is_generated: false
      is_nullable: false
      is_unique: true
      is_primary_key: false
      has_auto_increment: false
      comment: null
      schema: public
      foreign_key_schema: null
      foreign_key_table: null
      foreign_key_column: null
    meta:
      collection: nft_templates
      field: unique_code
      special: null
      interface: input
      options:
        trim: true
      display: null
      display_options: null
      readonly: false
      hidden: false
      sort: null
      width: half
      translations: null
      note: null
      conditions:
        - name: No editing after publish
          rule:
            _and:
              - status:
                  _eq: published
              - id:
                  _nnull: true
          readonly: true
      required: false
      group: null
  - collection: nft_templates
    field: preview_image
    type: uuid
    schema:
      name: preview_image
      table: nft_templates
      data_type: uuid
      default_value: null
      generation_expression: null
      max_length: null
      numeric_precision: null
      numeric_scale: null
      is_generated: false
      is_nullable: false
      is_unique: false
      is_primary_key: false
      has_auto_increment: false
      comment: null
      schema: public
      foreign_key_schema: public
      foreign_key_table: directus_files
      foreign_key_column: id
    meta:
      collection: nft_templates
      field: preview_image
      special: null
      interface: file-image
      options: null
      display: image
      display_options: null
      readonly: false
      hidden: false
      sort: null
      width: full
      translations: null
      note: null
      conditions: null
      required: false
      group: null
  - collection: nft_templates
    field: preview_video
    type: uuid
    schema:
      name: preview_video
      table: nft_templates
      data_type: uuid
      default_value: null
      generation_expression: null
      max_length: null
      numeric_precision: null
      numeric_scale: null
      is_generated: false
      is_nullable: true
      is_unique: false
      is_primary_key: false
      has_auto_increment: false
      comment: null
      schema: public
      foreign_key_schema: public
      foreign_key_table: directus_files
      foreign_key_column: id
    meta:
      collection: nft_templates
      field: preview_video
      special: null
      interface: file
      options: null
      display: file
      display_options: null
      readonly: false
      hidden: false
      sort: null
      width: full
      translations: null
      note: null
      conditions: null
      required: false
      group: null
  - collection: nft_templates
    field: preview_audio
    type: uuid
    schema:
      name: preview_audio
      table: nft_templates
      data_type: uuid
      default_value: null
      generation_expression: null
      max_length: null
      numeric_precision: null
      numeric_scale: null
      is_generated: false
      is_nullable: true
      is_unique: false
      is_primary_key: false
      has_auto_increment: false
      comment: null
      schema: public
      foreign_key_schema: public
      foreign_key_table: directus_files
      foreign_key_column: id
    meta:
      collection: nft_templates
      field: preview_audio
      special: null
      interface: file
      options: null
      display: file
      display_options: null
      readonly: false
      hidden: false
      sort: null
      width: full
      translations: null
      note: null
      conditions: null
      required: false
      group: null
  - collection: nft_templates
    field: asset_file
    type: uuid
    schema:
      name: asset_file
      table: nft_templates
      data_type: uuid
      default_value: null
      generation_expression: null
      max_length: null
      numeric_precision: null
      numeric_scale: null
      is_generated: false
      is_nullable: true
      is_unique: false
      is_primary_key: false
      has_auto_increment: false
      comment: null
      schema: public
      foreign_key_schema: public
      foreign_key_table: directus_files
      foreign_key_column: id
    meta:
      collection: nft_templates
      field: asset_file
      special: null
      interface: file
      options: null
      display: file
      display_options: null
      readonly: false
      hidden: false
      sort: null
      width: full
      translations: null
      note: null
      conditions: null
      required: false
      group: null
  - collection: nft_templates
    field: pack_template
    type: uuid
    schema:
      name: pack_template
      table: nft_templates
      data_type: uuid
      default_value: null
      generation_expression: null
      max_length: null
      numeric_precision: null
      numeric_scale: null
      is_generated: false
      is_nullable: true
      is_unique: false
      is_primary_key: false
      has_auto_increment: false
      comment: null
      schema: public
      foreign_key_schema: public
      foreign_key_table: pack_templates
      foreign_key_column: id
    meta:
      collection: nft_templates
      field: pack_template
      special:
        - m2o
      interface: select-dropdown-m2o
      options:
        template: '{{slug}}'
      display: related-values
      display_options:
        template: '{{slug}}'
      readonly: false
      hidden: false
      sort: null
      width: half
      translations: null
      note: null
      conditions:
        - name: No editing after publish
          rule:
            _and:
              - status:
                  _eq: published
              - id:
                  _nnull: true
          readonly: true
      required: false
      group: null
  - collection: nft_templates
    field: rarity
    type: uuid
    schema:
      name: rarity
      table: nft_templates
      data_type: uuid
      default_value: null
      generation_expression: null
      max_length: null
      numeric_precision: null
      numeric_scale: null
      is_generated: false
      is_nullable: true
      is_unique: false
      is_primary_key: false
      has_auto_increment: false
      comment: null
      schema: public
      foreign_key_schema: public
      foreign_key_table: rarities
      foreign_key_column: id
    meta:
      collection: nft_templates
      field: rarity
      special: null
      interface: select-dropdown-m2o
      options:
        template: '{{code}}'
      display: related-values
      display_options:
        template: '{{code}}'
      readonly: false
      hidden: false
      sort: null
      width: half
      translations: null
      note: null
      conditions:
        - name: No editing after publish
          rule:
            _and:
              - status:
                  _eq: published
              - id:
                  _nnull: true
          readonly: true
      required: false
      group: null
  - collection: nft_templates
    field: set
    type: uuid
    schema:
      name: set
      table: nft_templates
      data_type: uuid
      default_value: null
      generation_expression: null
      max_length: null
      numeric_precision: null
      numeric_scale: null
      is_generated: false
      is_nullable: true
      is_unique: false
      is_primary_key: false
      has_auto_increment: false
      comment: null
      schema: public
      foreign_key_schema: public
      foreign_key_table: sets
      foreign_key_column: id
    meta:
      collection: nft_templates
      field: set
      special:
        - m2o
      interface: select-dropdown-m2o
      options:
        template: '{{slug}}'
      display: related-values
      display_options:
        template: '{{slug}}'
      readonly: false
      hidden: false
      sort: null
      width: half
      translations: null
      note: null
      conditions:
        - name: No editing after publish
          rule:
            _and:
              - status:
                  _eq: published
              - id:
                  _nnull: true
          readonly: true
      required: false
      group: null
  - collection: nft_templates
    field: collection
    type: uuid
    schema:
      name: collection
      table: nft_templates
      data_type: uuid
      default_value: null
      generation_expression: null
      max_length: null
      numeric_precision: null
      numeric_scale: null
      is_generated: false
      is_nullable: true
      is_unique: false
      is_primary_key: false
      has_auto_increment: false
      comment: null
      schema: public
      foreign_key_schema: public
      foreign_key_table: collections
      foreign_key_column: id
    meta:
      collection: nft_templates
      field: collection
      special:
        - m2o
      interface: select-dropdown-m2o
      options:
        template: '{{slug}}'
      display: related-values
      display_options:
        template: '{{slug}}'
      readonly: false
      hidden: false
      sort: null
      width: half
      translations: null
      note: null
      conditions:
        - name: No editing after publish
          rule:
            _and:
              - status:
                  _eq: published
              - id:
                  _nnull: true
          readonly: true
      required: false
      group: null
  - collection: nft_templates
    field: homepage
    type: uuid
    schema:
      name: homepage
      table: nft_templates
      data_type: uuid
      default_value: null
      generation_expression: null
      max_length: null
      numeric_precision: null
      numeric_scale: null
      is_generated: false
      is_nullable: true
      is_unique: false
      is_primary_key: false
      has_auto_increment: false
      comment: null
      schema: public
      foreign_key_schema: public
      foreign_key_table: homepage
      foreign_key_column: id
    meta:
      collection: nft_templates
      field: homepage
      special: null
      interface: null
      options: null
      display: null
      display_options: null
      readonly: false
      hidden: true
      sort: null
      width: full
      translations: null
      note: null
      conditions: null
      required: false
      group: null
  - collection: nft_templates_translations
    field: id
    type: integer
    schema:
      name: id
      table: nft_templates_translations
      data_type: integer
      default_value: nextval('nft_templates_translations_id_seq'::regclass)
      generation_expression: null
      max_length: null
      numeric_precision: 32
      numeric_scale: 0
      is_generated: false
      is_nullable: false
      is_unique: true
      is_primary_key: true
      has_auto_increment: true
      comment: null
      schema: public
      foreign_key_schema: null
      foreign_key_table: null
      foreign_key_column: null
    meta:
      collection: nft_templates_translations
      field: id
      special: null
      interface: input
      options: null
      display: null
      display_options: null
      readonly: true
      hidden: true
      sort: null
      width: full
      translations: null
      note: null
      conditions: null
      required: false
      group: null
  - collection: nft_templates_translations
    field: nft_templates_id
    type: uuid
    schema:
      name: nft_templates_id
      table: nft_templates_translations
      data_type: uuid
      default_value: null
      generation_expression: null
      max_length: null
      numeric_precision: null
      numeric_scale: null
      is_generated: false
      is_nullable: true
      is_unique: false
      is_primary_key: false
      has_auto_increment: false
      comment: null
      schema: public
      foreign_key_schema: public
      foreign_key_table: nft_templates
      foreign_key_column: id
    meta:
      collection: nft_templates_translations
      field: nft_templates_id
      special: null
      interface: null
      options: null
      display: null
      display_options: null
      readonly: false
      hidden: true
      sort: null
      width: full
      translations: null
      note: null
      conditions: null
      required: false
      group: null
  - collection: nft_templates_translations
    field: languages_code
    type: string
    schema:
      name: languages_code
      table: nft_templates_translations
      data_type: character varying
      default_value: null
      generation_expression: null
      max_length: 255
      numeric_precision: null
      numeric_scale: null
      is_generated: false
      is_nullable: true
      is_unique: false
      is_primary_key: false
      has_auto_increment: false
      comment: null
      schema: public
      foreign_key_schema: public
      foreign_key_table: languages
      foreign_key_column: code
    meta:
      collection: nft_templates_translations
      field: languages_code
      special: null
      interface: null
      options: null
      display: null
      display_options: null
      readonly: false
      hidden: true
      sort: null
      width: full
      translations: null
      note: null
      conditions: null
      required: false
      group: null
  - collection: nft_templates_translations
    field: title
    type: string
    schema:
      name: title
      table: nft_templates_translations
      data_type: character varying
      default_value: null
      generation_expression: null
      max_length: 255
      numeric_precision: null
      numeric_scale: null
      is_generated: false
      is_nullable: false
      is_unique: false
      is_primary_key: false
      has_auto_increment: false
      comment: null
      schema: public
      foreign_key_schema: null
      foreign_key_table: null
      foreign_key_column: null
    meta:
      collection: nft_templates_translations
      field: title
      special: null
      interface: input
      options:
        trim: true
      display: raw
      display_options: null
      readonly: false
      hidden: false
      sort: null
      width: full
      translations: null
      note: null
      conditions: null
      required: false
      group: null
  - collection: nft_templates_translations
    field: subtitle
    type: string
    schema:
      name: subtitle
      table: nft_templates_translations
      data_type: character varying
      default_value: null
      generation_expression: null
      max_length: 255
      numeric_precision: null
      numeric_scale: null
      is_generated: false
      is_nullable: true
      is_unique: false
      is_primary_key: false
      has_auto_increment: false
      comment: null
      schema: public
      foreign_key_schema: null
      foreign_key_table: null
      foreign_key_column: null
    meta:
      collection: nft_templates_translations
      field: subtitle
      special: null
      interface: input
      options:
        trim: true
      display: raw
      display_options: null
      readonly: false
      hidden: false
      sort: null
      width: full
      translations: null
      note: null
      conditions: null
      required: false
      group: null
  - collection: nft_templates_translations
    field: body
    type: text
    schema:
      name: body
      table: nft_templates_translations
      data_type: text
      default_value: null
      generation_expression: null
      max_length: null
      numeric_precision: null
      numeric_scale: null
      is_generated: false
      is_nullable: true
      is_unique: false
      is_primary_key: false
      has_auto_increment: false
      comment: null
      schema: public
      foreign_key_schema: null
      foreign_key_table: null
      foreign_key_column: null
    meta:
      collection: nft_templates_translations
      field: body
      special: null
      interface: input-rich-text-md
      options: null
      display: formatted-value
      display_options: null
      readonly: false
      hidden: false
      sort: null
      width: full
      translations: null
      note: null
      conditions: null
      required: false
      group: null
  - collection: pack_templates
    field: id
    type: uuid
    schema:
      name: id
      table: pack_templates
      data_type: uuid
      default_value: null
      generation_expression: null
      max_length: null
      numeric_precision: null
      numeric_scale: null
      is_generated: false
      is_nullable: false
      is_unique: true
      is_primary_key: true
      has_auto_increment: false
      comment: null
      schema: public
      foreign_key_schema: null
      foreign_key_table: null
      foreign_key_column: null
    meta:
      collection: pack_templates
      field: id
      special:
        - uuid
      interface: input
      options: null
      display: null
      display_options: null
      readonly: true
      hidden: true
      sort: 1
      width: full
      translations: null
      note: null
      conditions: null
      required: false
      group: null
  - collection: pack_templates
    field: status
    type: string
    schema:
      name: status
      table: pack_templates
      data_type: character varying
      default_value: draft
      generation_expression: null
      max_length: 255
      numeric_precision: null
      numeric_scale: null
      is_generated: false
      is_nullable: false
      is_unique: false
      is_primary_key: false
      has_auto_increment: false
      comment: null
      schema: public
      foreign_key_schema: null
      foreign_key_table: null
      foreign_key_column: null
    meta:
      collection: pack_templates
      field: status
      special: null
      interface: select-dropdown
      options:
        choices:
          - text: Published
            value: published
          - text: Draft
            value: draft
          - text: Archived
            value: archived
      display: labels
      display_options:
        showAsDot: true
        choices:
          - background: '#00C897'
            value: published
          - background: '#D3DAE4'
            value: draft
          - background: '#F7971C'
            value: archived
      readonly: false
      hidden: false
      sort: 2
      width: half
      translations: null
      note: null
      conditions:
        - name: No editing after publish
          rule:
            _and:
              - status:
                  _eq: published
              - id:
                  _nnull: true
          readonly: true
      required: false
      group: null
  - collection: pack_templates
    field: sort
    type: integer
    schema:
      name: sort
      table: pack_templates
      data_type: integer
      default_value: null
      generation_expression: null
      max_length: null
      numeric_precision: 32
      numeric_scale: 0
      is_generated: false
      is_nullable: true
      is_unique: false
      is_primary_key: false
      has_auto_increment: false
      comment: null
      schema: public
      foreign_key_schema: null
      foreign_key_table: null
      foreign_key_column: null
    meta:
      collection: pack_templates
      field: sort
      special: null
      interface: input
      options: null
      display: null
      display_options: null
      readonly: false
      hidden: true
      sort: 3
      width: half
      translations: null
      note: null
      conditions: null
      required: false
      group: null
  - collection: pack_templates
    field: user_created
    type: uuid
    schema:
      name: user_created
      table: pack_templates
      data_type: uuid
      default_value: null
      generation_expression: null
      max_length: null
      numeric_precision: null
      numeric_scale: null
      is_generated: false
      is_nullable: true
      is_unique: false
      is_primary_key: false
      has_auto_increment: false
      comment: null
      schema: public
      foreign_key_schema: public
      foreign_key_table: directus_users
      foreign_key_column: id
    meta:
      collection: pack_templates
      field: user_created
      special:
        - user-created
      interface: select-dropdown-m2o
      options:
        template: '{{avatar.$thumbnail}} {{first_name}} {{last_name}}'
      display: user
      display_options: null
      readonly: true
      hidden: true
      sort: 4
      width: half
      translations: null
      note: null
      conditions: null
      required: false
      group: null
  - collection: pack_templates
    field: date_created
    type: timestamp
    schema:
      name: date_created
      table: pack_templates
      data_type: timestamp with time zone
      default_value: null
      generation_expression: null
      max_length: null
      numeric_precision: null
      numeric_scale: null
      is_generated: false
      is_nullable: true
      is_unique: false
      is_primary_key: false
      has_auto_increment: false
      comment: null
      schema: public
      foreign_key_schema: null
      foreign_key_table: null
      foreign_key_column: null
    meta:
      collection: pack_templates
      field: date_created
      special:
        - date-created
      interface: datetime
      options: null
      display: datetime
      display_options:
        relative: true
      readonly: true
      hidden: true
      sort: 5
      width: half
      translations: null
      note: null
      conditions: null
      required: false
      group: null
  - collection: pack_templates
    field: user_updated
    type: uuid
    schema:
      name: user_updated
      table: pack_templates
      data_type: uuid
      default_value: null
      generation_expression: null
      max_length: null
      numeric_precision: null
      numeric_scale: null
      is_generated: false
      is_nullable: true
      is_unique: false
      is_primary_key: false
      has_auto_increment: false
      comment: null
      schema: public
      foreign_key_schema: public
      foreign_key_table: directus_users
      foreign_key_column: id
    meta:
      collection: pack_templates
      field: user_updated
      special:
        - user-updated
      interface: select-dropdown-m2o
      options:
        template: '{{avatar.$thumbnail}} {{first_name}} {{last_name}}'
      display: user
      display_options: null
      readonly: true
      hidden: true
      sort: 6
      width: half
      translations: null
      note: null
      conditions: null
      required: false
      group: null
  - collection: pack_templates
    field: date_updated
    type: timestamp
    schema:
      name: date_updated
      table: pack_templates
      data_type: timestamp with time zone
      default_value: null
      generation_expression: null
      max_length: null
      numeric_precision: null
      numeric_scale: null
      is_generated: false
      is_nullable: true
      is_unique: false
      is_primary_key: false
      has_auto_increment: false
      comment: null
      schema: public
      foreign_key_schema: null
      foreign_key_table: null
      foreign_key_column: null
    meta:
      collection: pack_templates
      field: date_updated
      special:
        - date-updated
      interface: datetime
      options: null
      display: datetime
      display_options:
        relative: true
      readonly: true
      hidden: true
      sort: 7
      width: half
      translations: null
      note: null
      conditions: null
      required: false
      group: null
  - collection: pack_templates
    field: slug
    type: string
    schema:
      name: slug
      table: pack_templates
      data_type: character varying
      default_value: null
      generation_expression: null
      max_length: 255
      numeric_precision: null
      numeric_scale: null
      is_generated: false
      is_nullable: false
      is_unique: true
      is_primary_key: false
      has_auto_increment: false
      comment: null
      schema: public
      foreign_key_schema: null
      foreign_key_table: null
      foreign_key_column: null
    meta:
      collection: pack_templates
      field: slug
      special: null
      interface: input
      options:
        trim: true
        slug: true
      display: raw
      display_options: null
      readonly: false
      hidden: false
      sort: 8
      width: half
      translations: null
      note: null
      conditions:
        - name: No editing after publish
          rule:
            _and:
              - status:
                  _eq: published
              - id:
                  _nnull: true
          readonly: true
      required: false
      group: null
  - collection: pack_templates
    field: type
    type: string
    schema:
      name: type
      table: pack_templates
      data_type: character varying
      default_value: null
      generation_expression: null
      max_length: 255
      numeric_precision: null
      numeric_scale: null
      is_generated: false
      is_nullable: false
      is_unique: false
      is_primary_key: false
      has_auto_increment: false
      comment: null
      schema: public
      foreign_key_schema: null
      foreign_key_table: null
      foreign_key_column: null
    meta:
      collection: pack_templates
      field: type
      special: null
      interface: select-dropdown
      options:
        choices:
          - text: Free
            value: free
          - text: Redeem
            value: redeem
          - text: Purchase
            value: purchase
          - text: Auction
            value: auction
      display: labels
      display_options: null
      readonly: false
      hidden: false
      sort: 9
      width: half
      translations: null
      note: null
      conditions:
        - name: No editing after publish
          rule:
            _and:
              - status:
                  _eq: published
              - id:
                  _nnull: true
          readonly: true
      required: false
      group: null
  - collection: pack_templates
    field: price
    type: integer
    schema:
      name: price
      table: pack_templates
      data_type: integer
      default_value: null
      generation_expression: null
      max_length: null
      numeric_precision: 32
      numeric_scale: 0
      is_generated: false
      is_nullable: true
      is_unique: false
      is_primary_key: false
      has_auto_increment: false
      comment: null
      schema: public
      foreign_key_schema: null
      foreign_key_table: null
      foreign_key_column: null
    meta:
      collection: pack_templates
      field: price
      special: null
      interface: price
      options:
        min: 0
        iconLeft: attach_money
      display: price
      display_options: null
      readonly: false
      hidden: false
      sort: 10
      width: half
      translations: null
      note: >-
        Price in application currency. For auctions, this is the initial asking
        price.
      conditions:
        - name: No editing after publish
          rule:
            _and:
              - status:
                  _eq: published
              - id:
                  _nnull: true
          readonly: true
      required: false
      group: null
  - collection: pack_templates
    field: released_at
    type: timestamp
    schema:
      name: released_at
      table: pack_templates
      data_type: timestamp with time zone
      default_value: null
      generation_expression: null
      max_length: null
      numeric_precision: null
      numeric_scale: null
      is_generated: false
      is_nullable: true
      is_unique: false
      is_primary_key: false
      has_auto_increment: false
      comment: null
      schema: public
      foreign_key_schema: null
      foreign_key_table: null
      foreign_key_column: null
    meta:
      collection: pack_templates
      field: released_at
      special: null
      interface: datetime
      options: null
      display: datetime
      display_options: null
      readonly: false
      hidden: false
      sort: 11
      width: half
      translations: null
      note: null
      conditions:
        - name: No editing after publish
          rule:
            _and:
              - status:
                  _eq: published
              - id:
                  _nnull: true
          readonly: true
      required: false
      group: null
  - collection: pack_templates
    field: auction_until
    type: timestamp
    schema:
      name: auction_until
      table: pack_templates
      data_type: timestamp with time zone
      default_value: null
      generation_expression: null
      max_length: null
      numeric_precision: null
      numeric_scale: null
      is_generated: false
      is_nullable: true
      is_unique: false
      is_primary_key: false
      has_auto_increment: false
      comment: null
      schema: public
      foreign_key_schema: null
      foreign_key_table: null
      foreign_key_column: null
    meta:
      collection: pack_templates
      field: auction_until
      special: null
      interface: datetime
      options: null
      display: datetime
      display_options: null
      readonly: false
      hidden: false
      sort: 12
      width: half
      translations: null
      note: Auction this pack until this date and time.
      conditions:
        - name: No editing after publish
          rule:
            _and:
              - status:
                  _eq: published
              - id:
                  _nnull: true
          readonly: true
      required: false
      group: null
  - collection: pack_templates
    field: show_nfts
    type: boolean
    schema:
      name: show_nfts
      table: pack_templates
      data_type: boolean
      default_value: false
      generation_expression: null
      max_length: null
      numeric_precision: null
      numeric_scale: null
      is_generated: false
      is_nullable: false
      is_unique: false
      is_primary_key: false
      has_auto_increment: false
      comment: null
      schema: public
      foreign_key_schema: null
      foreign_key_table: null
      foreign_key_column: null
    meta:
      collection: pack_templates
      field: show_nfts
      special:
        - boolean
      interface: null
      options: null
      display: boolean
      display_options:
        labelOn: Showing NFTs
        labelOff: Hiding NFTs
      readonly: false
      hidden: false
      sort: 13
      width: half
      translations:
        - language: en-US
          translation: Show NFTs
      note: >-
        When enabled, NFTs contained in this pack will be visible before
        purchase.
      conditions:
        - name: No editing after publish
          rule:
            _and:
              - status:
                  _eq: published
              - id:
                  _nnull: true
          readonly: true
      required: false
      group: null
  - collection: pack_templates
    field: nft_order
    type: string
    schema:
      name: nft_order
      table: pack_templates
      data_type: character varying
      default_value: null
      generation_expression: null
      max_length: 255
      numeric_precision: null
      numeric_scale: null
      is_generated: false
      is_nullable: false
      is_unique: false
      is_primary_key: false
      has_auto_increment: false
      comment: null
      schema: public
      foreign_key_schema: null
      foreign_key_table: null
      foreign_key_column: null
    meta:
      collection: pack_templates
      field: nft_order
      special: null
      interface: select-dropdown
      options:
        choices:
          - text: Match
            value: match
          - text: Random
            value: random
      display: labels
      display_options: null
      readonly: false
      hidden: false
      sort: 14
      width: half
      translations:
        - language: en-US
          translation: NFT Order
      note: Should NFT and Pack minting order match or be random?
      conditions:
        - name: No editing after publish
          rule:
            _and:
              - status:
                  _eq: published
              - id:
                  _nnull: true
          readonly: true
      required: false
      group: null
  - collection: pack_templates
    field: nft_distribution
    type: string
    schema:
      name: nft_distribution
      table: pack_templates
      data_type: character varying
      default_value: null
      generation_expression: null
      max_length: 255
      numeric_precision: null
      numeric_scale: null
      is_generated: false
      is_nullable: false
      is_unique: false
      is_primary_key: false
      has_auto_increment: false
      comment: null
      schema: public
      foreign_key_schema: null
      foreign_key_table: null
      foreign_key_column: null
    meta:
      collection: pack_templates
      field: nft_distribution
      special: null
      interface: select-dropdown
      options:
        choices:
          - text: One of each
            value: one-of-each
          - text: Random, no duplicates
            value: random
      display: labels
      display_options: null
      readonly: false
      hidden: false
      sort: 15
      width: half
      translations:
        - language: en-US
          translation: NFT Distribution
      note: Should one of each NFT be included in every pack or a random selection?
      conditions:
        - name: No editing after publish
          rule:
            _and:
              - status:
                  _eq: published
              - id:
                  _nnull: true
          readonly: true
      required: false
      group: null
  - collection: pack_templates
    field: nfts_per_pack
    type: integer
    schema:
      name: nfts_per_pack
      table: pack_templates
      data_type: integer
      default_value: null
      generation_expression: null
      max_length: null
      numeric_precision: 32
      numeric_scale: 0
      is_generated: false
      is_nullable: false
      is_unique: false
      is_primary_key: false
      has_auto_increment: false
      comment: null
      schema: public
      foreign_key_schema: null
      foreign_key_table: null
      foreign_key_column: null
    meta:
      collection: pack_templates
      field: nfts_per_pack
      special: null
      interface: input
      options:
        min: '1'
      display: raw
      display_options: null
      readonly: false
      hidden: false
      sort: 17
      width: half
      translations:
        - language: en-US
          translation: NFTs per pack
      note: Number of NFTs contained in a single pack.
      conditions:
        - name: No editing after publish
          rule:
            _and:
              - status:
                  _eq: published
              - id:
                  _nnull: true
          readonly: true
      required: false
      group: null
  - collection: pack_templates
    field: pack_image
    type: uuid
    schema:
      name: pack_image
      table: pack_templates
      data_type: uuid
      default_value: null
      generation_expression: null
      max_length: null
      numeric_precision: null
      numeric_scale: null
      is_generated: false
      is_nullable: false
      is_unique: false
      is_primary_key: false
      has_auto_increment: false
      comment: null
      schema: public
      foreign_key_schema: public
      foreign_key_table: directus_files
      foreign_key_column: id
    meta:
      collection: pack_templates
      field: pack_image
      special: null
      interface: file-image
      options: null
      display: image
      display_options: null
      readonly: false
      hidden: false
      sort: 18
      width: full
      translations: null
      note: Primary image shown for this pack.
      conditions: null
      required: false
      group: null
  - collection: pack_templates
    field: allow_bid_expiration
    type: boolean
    schema:
      name: allow_bid_expiration
      table: pack_templates
      data_type: boolean
      default_value: false
      generation_expression: null
      max_length: null
      numeric_precision: null
      numeric_scale: null
      is_generated: false
      is_nullable: false
      is_unique: false
      is_primary_key: false
      has_auto_increment: false
      comment: null
      schema: public
      foreign_key_schema: null
      foreign_key_table: null
      foreign_key_column: null
    meta:
      collection: pack_templates
      field: allow_bid_expiration
      special:
        - boolean
      interface: null
      options: null
      display: boolean
      display_options:
        labelOn: Expired bids go to next high bidder
        labelOff: Bids do not expire
      readonly: false
      hidden: false
      sort: 19
      width: half
      translations:
        - language: en-US
          translation: Allow bid expiration
      note: >-
        When enabled, bidders will have 72 hours to compelte their purchase,
        otherwise the next highest bidder with a bid above the reserve price
        will become the new winner.
      conditions:
        - name: No editing after publish
          rule:
            _and:
              - status:
                  _eq: published
              - id:
                  _nnull: true
          readonly: true
      required: false
      group: null
  - collection: pack_templates
    field: homepage
    type: uuid
    schema:
      name: homepage
      table: pack_templates
      data_type: uuid
      default_value: null
      generation_expression: null
      max_length: null
      numeric_precision: null
      numeric_scale: null
      is_generated: false
      is_nullable: true
      is_unique: false
      is_primary_key: false
      has_auto_increment: false
      comment: null
      schema: public
      foreign_key_schema: public
      foreign_key_table: homepage
      foreign_key_column: id
    meta:
      collection: pack_templates
      field: homepage
      special: null
      interface: null
      options: null
      display: null
      display_options: null
      readonly: false
      hidden: true
      sort: 20
      width: full
      translations: null
      note: null
      conditions: null
      required: false
      group: null
  - collection: pack_templates
    field: one_pack_per_customer
    type: boolean
    schema:
      name: one_pack_per_customer
      table: pack_templates
      data_type: boolean
      default_value: false
      generation_expression: null
      max_length: null
      numeric_precision: null
      numeric_scale: null
      is_generated: false
      is_nullable: false
      is_unique: false
      is_primary_key: false
      has_auto_increment: false
      comment: null
      schema: public
      foreign_key_schema: null
      foreign_key_table: null
      foreign_key_column: null
    meta:
      collection: pack_templates
      field: one_pack_per_customer
      special:
        - boolean
      interface: null
      options: null
      display: boolean
      display_options:
        labelOn: Customers can only buy a single version of this pack
        labelOff: Customers can buy multiple versions of this pack
      readonly: false
      hidden: false
      sort: 21
      width: half
      translations:
        - language: en-US
          translation: One pack per customer
      note: >-
        When enabled, customers will only be able to purchase one version of the
        pack, otherwise they can buy as many packs as they want until there are
        no packs left.
      conditions:
        - name: No editing after publish
          rule:
            _and:
              - status:
                  _eq: published
              - id:
                  _nnull: true
          readonly: true
      required: false
      group: null
  - collection: pack_templates
    field: nft_category
    type: string
    schema:
      name: nft_category
      table: pack_templates
      data_type: character varying
      default_value: null
      generation_expression: null
      max_length: 255
      numeric_precision: null
      numeric_scale: null
      is_generated: false
      is_nullable: true
      is_unique: false
      is_primary_key: false
      has_auto_increment: false
      comment: null
      schema: public
      foreign_key_schema: null
      foreign_key_table: null
      foreign_key_column: null
    meta:
      collection: pack_templates
      field: nft_category
      special: null
      interface: input
      options:
        placeholder: Label for this pack of NFTs
      display: null
      display_options: null
      readonly: false
      hidden: false
      sort: 16
      width: full
      translations: null
      note: null
      conditions: null
      required: false
      group: null
  - collection: pack_templates_directus_files
    field: id
    type: integer
    schema:
      name: id
      table: pack_templates_directus_files
      data_type: integer
      default_value: nextval('pack_templates_directus_files_id_seq'::regclass)
      generation_expression: null
      max_length: null
      numeric_precision: 32
      numeric_scale: 0
      is_generated: false
      is_nullable: false
      is_unique: true
      is_primary_key: true
      has_auto_increment: true
      comment: null
      schema: public
      foreign_key_schema: null
      foreign_key_table: null
      foreign_key_column: null
    meta:
      collection: pack_templates_directus_files
      field: id
      special: null
      interface: input
      options: null
      display: null
      display_options: null
      readonly: true
      hidden: true
      sort: null
      width: full
      translations: null
      note: null
      conditions: null
      required: false
      group: null
  - collection: pack_templates_directus_files
    field: directus_files_id
    type: uuid
    schema:
      name: directus_files_id
      table: pack_templates_directus_files
      data_type: uuid
      default_value: null
      generation_expression: null
      max_length: null
      numeric_precision: null
      numeric_scale: null
      is_generated: false
      is_nullable: true
      is_unique: false
      is_primary_key: false
      has_auto_increment: false
      comment: null
      schema: public
      foreign_key_schema: public
      foreign_key_table: directus_files
      foreign_key_column: id
    meta:
      collection: pack_templates_directus_files
      field: directus_files_id
      special: null
      interface: null
      options: null
      display: null
      display_options: null
      readonly: false
      hidden: true
      sort: null
      width: full
      translations: null
      note: null
      conditions: null
      required: false
      group: null
  - collection: pack_templates_directus_files
    field: pack_templates_id
    type: uuid
    schema:
      name: pack_templates_id
      table: pack_templates_directus_files
      data_type: uuid
      default_value: null
      generation_expression: null
      max_length: null
      numeric_precision: null
      numeric_scale: null
      is_generated: false
      is_nullable: true
      is_unique: false
      is_primary_key: false
      has_auto_increment: false
      comment: null
      schema: public
      foreign_key_schema: public
      foreign_key_table: pack_templates
      foreign_key_column: id
    meta:
      collection: pack_templates_directus_files
      field: pack_templates_id
      special: null
      interface: null
      options: null
      display: null
      display_options: null
      readonly: false
      hidden: true
      sort: null
      width: full
      translations: null
      note: null
      conditions: null
      required: false
      group: null
  - collection: pack_templates_directus_files
    field: sort
    type: integer
    schema:
      name: sort
      table: pack_templates_directus_files
      data_type: integer
      default_value: null
      generation_expression: null
      max_length: null
      numeric_precision: 32
      numeric_scale: 0
      is_generated: false
      is_nullable: true
      is_unique: false
      is_primary_key: false
      has_auto_increment: false
      comment: null
      schema: public
      foreign_key_schema: null
      foreign_key_table: null
      foreign_key_column: null
    meta:
      collection: pack_templates_directus_files
      field: sort
      special: null
      interface: null
      options: null
      display: null
      display_options: null
      readonly: false
      hidden: true
      sort: null
      width: full
      translations: null
      note: null
      conditions: null
      required: false
      group: null
  - collection: pack_templates_translations
    field: id
    type: integer
    schema:
      name: id
      table: pack_templates_translations
      data_type: integer
      default_value: nextval('pack_templates_translations_id_seq'::regclass)
      generation_expression: null
      max_length: null
      numeric_precision: 32
      numeric_scale: 0
      is_generated: false
      is_nullable: false
      is_unique: true
      is_primary_key: true
      has_auto_increment: true
      comment: null
      schema: public
      foreign_key_schema: null
      foreign_key_table: null
      foreign_key_column: null
    meta:
      collection: pack_templates_translations
      field: id
      special: null
      interface: input
      options: null
      display: null
      display_options: null
      readonly: true
      hidden: true
      sort: null
      width: full
      translations: null
      note: null
      conditions: null
      required: false
      group: null
  - collection: pack_templates_translations
    field: pack_templates_id
    type: uuid
    schema:
      name: pack_templates_id
      table: pack_templates_translations
      data_type: uuid
      default_value: null
      generation_expression: null
      max_length: null
      numeric_precision: null
      numeric_scale: null
      is_generated: false
      is_nullable: true
      is_unique: false
      is_primary_key: false
      has_auto_increment: false
      comment: null
      schema: public
      foreign_key_schema: public
      foreign_key_table: pack_templates
      foreign_key_column: id
    meta:
      collection: pack_templates_translations
      field: pack_templates_id
      special: null
      interface: null
      options: null
      display: null
      display_options: null
      readonly: false
      hidden: true
      sort: null
      width: full
      translations: null
      note: null
      conditions: null
      required: false
      group: null
  - collection: pack_templates_translations
    field: languages_code
    type: string
    schema:
      name: languages_code
      table: pack_templates_translations
      data_type: character varying
      default_value: null
      generation_expression: null
      max_length: 255
      numeric_precision: null
      numeric_scale: null
      is_generated: false
      is_nullable: true
      is_unique: false
      is_primary_key: false
      has_auto_increment: false
      comment: null
      schema: public
      foreign_key_schema: public
      foreign_key_table: languages
      foreign_key_column: code
    meta:
      collection: pack_templates_translations
      field: languages_code
      special: null
      interface: null
      options: null
      display: null
      display_options: null
      readonly: false
      hidden: true
      sort: null
      width: full
      translations: null
      note: null
      conditions: null
      required: false
      group: null
  - collection: pack_templates_translations
    field: title
    type: string
    schema:
      name: title
      table: pack_templates_translations
      data_type: character varying
      default_value: null
      generation_expression: null
      max_length: 255
      numeric_precision: null
      numeric_scale: null
      is_generated: false
      is_nullable: false
      is_unique: false
      is_primary_key: false
      has_auto_increment: false
      comment: null
      schema: public
      foreign_key_schema: null
      foreign_key_table: null
      foreign_key_column: null
    meta:
      collection: pack_templates_translations
      field: title
      special: null
      interface: input
      options:
        trim: true
      display: raw
      display_options: null
      readonly: false
      hidden: false
      sort: null
      width: full
      translations: null
      note: null
      conditions: null
      required: false
      group: null
  - collection: pack_templates_translations
    field: subtitle
    type: string
    schema:
      name: subtitle
      table: pack_templates_translations
      data_type: character varying
      default_value: null
      generation_expression: null
      max_length: 255
      numeric_precision: null
      numeric_scale: null
      is_generated: false
      is_nullable: true
      is_unique: false
      is_primary_key: false
      has_auto_increment: false
      comment: null
      schema: public
      foreign_key_schema: null
      foreign_key_table: null
      foreign_key_column: null
    meta:
      collection: pack_templates_translations
      field: subtitle
      special: null
      interface: input
      options:
        trim: true
      display: raw
      display_options: null
      readonly: false
      hidden: false
      sort: null
      width: full
      translations: null
      note: null
      conditions: null
      required: false
      group: null
  - collection: pack_templates_translations
    field: body
    type: text
    schema:
      name: body
      table: pack_templates_translations
      data_type: text
      default_value: null
      generation_expression: null
      max_length: null
      numeric_precision: null
      numeric_scale: null
      is_generated: false
      is_nullable: true
      is_unique: false
      is_primary_key: false
      has_auto_increment: false
      comment: null
      schema: public
      foreign_key_schema: null
      foreign_key_table: null
      foreign_key_column: null
    meta:
      collection: pack_templates_translations
      field: body
      special: null
      interface: input-rich-text-md
      options: null
      display: formatted-value
      display_options: null
      readonly: false
      hidden: false
      sort: null
      width: full
      translations: null
      note: null
      conditions: null
      required: false
      group: null
  - collection: rarities
    field: id
    type: uuid
    schema:
      name: id
      table: rarities
      data_type: uuid
      default_value: null
      generation_expression: null
      max_length: null
      numeric_precision: null
      numeric_scale: null
      is_generated: false
      is_nullable: false
      is_unique: true
      is_primary_key: true
      has_auto_increment: false
      comment: null
      schema: public
      foreign_key_schema: null
      foreign_key_table: null
      foreign_key_column: null
    meta:
      collection: rarities
      field: id
      special:
        - uuid
      interface: input
      options: null
      display: null
      display_options: null
      readonly: true
      hidden: true
      sort: null
      width: full
      translations: null
      note: null
      conditions: null
      required: false
      group: null
  - collection: rarities
    field: user_created
    type: uuid
    schema:
      name: user_created
      table: rarities
      data_type: uuid
      default_value: null
      generation_expression: null
      max_length: null
      numeric_precision: null
      numeric_scale: null
      is_generated: false
      is_nullable: true
      is_unique: false
      is_primary_key: false
      has_auto_increment: false
      comment: null
      schema: public
      foreign_key_schema: public
      foreign_key_table: directus_users
      foreign_key_column: id
    meta:
      collection: rarities
      field: user_created
      special:
        - user-created
      interface: select-dropdown-m2o
      options:
        template: '{{avatar.$thumbnail}} {{first_name}} {{last_name}}'
      display: user
      display_options: null
      readonly: true
      hidden: true
      sort: null
      width: half
      translations: null
      note: null
      conditions: null
      required: false
      group: null
  - collection: rarities
    field: date_created
    type: timestamp
    schema:
      name: date_created
      table: rarities
      data_type: timestamp with time zone
      default_value: null
      generation_expression: null
      max_length: null
      numeric_precision: null
      numeric_scale: null
      is_generated: false
      is_nullable: true
      is_unique: false
      is_primary_key: false
      has_auto_increment: false
      comment: null
      schema: public
      foreign_key_schema: null
      foreign_key_table: null
      foreign_key_column: null
    meta:
      collection: rarities
      field: date_created
      special:
        - date-created
      interface: datetime
      options: null
      display: datetime
      display_options:
        relative: true
      readonly: true
      hidden: true
      sort: null
      width: half
      translations: null
      note: null
      conditions: null
      required: false
      group: null
  - collection: rarities
    field: user_updated
    type: uuid
    schema:
      name: user_updated
      table: rarities
      data_type: uuid
      default_value: null
      generation_expression: null
      max_length: null
      numeric_precision: null
      numeric_scale: null
      is_generated: false
      is_nullable: true
      is_unique: false
      is_primary_key: false
      has_auto_increment: false
      comment: null
      schema: public
      foreign_key_schema: public
      foreign_key_table: directus_users
      foreign_key_column: id
    meta:
      collection: rarities
      field: user_updated
      special:
        - user-updated
      interface: select-dropdown-m2o
      options:
        template: '{{avatar.$thumbnail}} {{first_name}} {{last_name}}'
      display: user
      display_options: null
      readonly: true
      hidden: true
      sort: null
      width: half
      translations: null
      note: null
      conditions: null
      required: false
      group: null
  - collection: rarities
    field: date_updated
    type: timestamp
    schema:
      name: date_updated
      table: rarities
      data_type: timestamp with time zone
      default_value: null
      generation_expression: null
      max_length: null
      numeric_precision: null
      numeric_scale: null
      is_generated: false
      is_nullable: true
      is_unique: false
      is_primary_key: false
      has_auto_increment: false
      comment: null
      schema: public
      foreign_key_schema: null
      foreign_key_table: null
      foreign_key_column: null
    meta:
      collection: rarities
      field: date_updated
      special:
        - date-updated
      interface: datetime
      options: null
      display: datetime
      display_options:
        relative: true
      readonly: true
      hidden: true
      sort: null
      width: half
      translations: null
      note: null
      conditions: null
      required: false
      group: null
  - collection: rarities
    field: code
    type: string
    schema:
      name: code
      table: rarities
      data_type: character varying
      default_value: null
      generation_expression: null
      max_length: 2
      numeric_precision: null
      numeric_scale: null
      is_generated: false
      is_nullable: false
      is_unique: false
      is_primary_key: false
      has_auto_increment: false
      comment: null
      schema: public
      foreign_key_schema: null
      foreign_key_table: null
      foreign_key_column: null
    meta:
      collection: rarities
      field: code
      special: null
      interface: input
      options:
        trim: true
      display: raw
      display_options: null
      readonly: false
      hidden: false
      sort: null
      width: half
      translations: null
      note: null
      conditions: null
      required: false
      group: null
  - collection: rarities
    field: color
    type: string
    schema:
      name: color
      table: rarities
      data_type: character varying
      default_value: null
      generation_expression: null
      max_length: 255
      numeric_precision: null
      numeric_scale: null
      is_generated: false
      is_nullable: false
      is_unique: false
      is_primary_key: false
      has_auto_increment: false
      comment: null
      schema: public
      foreign_key_schema: null
      foreign_key_table: null
      foreign_key_column: null
    meta:
      collection: rarities
      field: color
      special: null
      interface: select-color
      options: null
      display: color
      display_options: null
      readonly: false
      hidden: false
      sort: null
      width: half
      translations: null
      note: null
      conditions: null
      required: false
      group: null
  - collection: rarities_translations
    field: id
    type: integer
    schema:
      name: id
      table: rarities_translations
      data_type: integer
      default_value: nextval('rarities_translations_id_seq'::regclass)
      generation_expression: null
      max_length: null
      numeric_precision: 32
      numeric_scale: 0
      is_generated: false
      is_nullable: false
      is_unique: true
      is_primary_key: true
      has_auto_increment: true
      comment: null
      schema: public
      foreign_key_schema: null
      foreign_key_table: null
      foreign_key_column: null
    meta:
      collection: rarities_translations
      field: id
      special: null
      interface: input
      options: null
      display: null
      display_options: null
      readonly: true
      hidden: true
      sort: null
      width: full
      translations: null
      note: null
      conditions: null
      required: false
      group: null
  - collection: rarities_translations
    field: rarities_id
    type: uuid
    schema:
      name: rarities_id
      table: rarities_translations
      data_type: uuid
      default_value: null
      generation_expression: null
      max_length: null
      numeric_precision: null
      numeric_scale: null
      is_generated: false
      is_nullable: true
      is_unique: false
      is_primary_key: false
      has_auto_increment: false
      comment: null
      schema: public
      foreign_key_schema: public
      foreign_key_table: rarities
      foreign_key_column: id
    meta:
      collection: rarities_translations
      field: rarities_id
      special: null
      interface: null
      options: null
      display: null
      display_options: null
      readonly: false
      hidden: true
      sort: null
      width: full
      translations: null
      note: null
      conditions: null
      required: false
      group: null
  - collection: rarities_translations
    field: languages_code
    type: string
    schema:
      name: languages_code
      table: rarities_translations
      data_type: character varying
      default_value: null
      generation_expression: null
      max_length: 255
      numeric_precision: null
      numeric_scale: null
      is_generated: false
      is_nullable: true
      is_unique: false
      is_primary_key: false
      has_auto_increment: false
      comment: null
      schema: public
      foreign_key_schema: public
      foreign_key_table: languages
      foreign_key_column: code
    meta:
      collection: rarities_translations
      field: languages_code
      special: null
      interface: null
      options: null
      display: null
      display_options: null
      readonly: false
      hidden: true
      sort: null
      width: full
      translations: null
      note: null
      conditions: null
      required: false
      group: null
  - collection: rarities_translations
    field: name
    type: string
    schema:
      name: name
      table: rarities_translations
      data_type: character varying
      default_value: null
      generation_expression: null
      max_length: 255
      numeric_precision: null
      numeric_scale: null
      is_generated: false
      is_nullable: false
      is_unique: false
      is_primary_key: false
      has_auto_increment: false
      comment: null
      schema: public
      foreign_key_schema: null
      foreign_key_table: null
      foreign_key_column: null
    meta:
      collection: rarities_translations
      field: name
      special: null
      interface: input
      options:
        trim: true
      display: raw
      display_options: null
      readonly: false
      hidden: false
      sort: null
      width: full
      translations: null
      note: null
      conditions: null
      required: false
      group: null
  - collection: sets
    field: id
    type: uuid
    schema:
      name: id
      table: sets
      data_type: uuid
      default_value: null
      generation_expression: null
      max_length: null
      numeric_precision: null
      numeric_scale: null
      is_generated: false
      is_nullable: false
      is_unique: true
      is_primary_key: true
      has_auto_increment: false
      comment: null
      schema: public
      foreign_key_schema: null
      foreign_key_table: null
      foreign_key_column: null
    meta:
      collection: sets
      field: id
      special:
        - uuid
      interface: input
      options: null
      display: null
      display_options: null
      readonly: true
      hidden: true
      sort: null
      width: full
      translations: null
      note: null
      conditions: null
      required: false
      group: null
  - collection: sets
    field: status
    type: string
    schema:
      name: status
      table: sets
      data_type: character varying
      default_value: draft
      generation_expression: null
      max_length: 255
      numeric_precision: null
      numeric_scale: null
      is_generated: false
      is_nullable: false
      is_unique: false
      is_primary_key: false
      has_auto_increment: false
      comment: null
      schema: public
      foreign_key_schema: null
      foreign_key_table: null
      foreign_key_column: null
    meta:
      collection: sets
      field: status
      special: null
      interface: select-dropdown
      options:
        choices:
          - text: Published
            value: published
          - text: Draft
            value: draft
          - text: Archived
            value: archived
      display: labels
      display_options:
        showAsDot: true
        choices:
          - background: '#00C897'
            value: published
          - background: '#D3DAE4'
            value: draft
          - background: '#F7971C'
            value: archived
      readonly: false
      hidden: false
      sort: null
      width: half
      translations: null
      note: null
      conditions:
        - name: No editing after publish
          rule:
            _and:
              - status:
                  _eq: published
              - id:
                  _nnull: true
          readonly: true
      required: false
      group: null
  - collection: sets
    field: sort
    type: integer
    schema:
      name: sort
      table: sets
      data_type: integer
      default_value: null
      generation_expression: null
      max_length: null
      numeric_precision: 32
      numeric_scale: 0
      is_generated: false
      is_nullable: true
      is_unique: false
      is_primary_key: false
      has_auto_increment: false
      comment: null
      schema: public
      foreign_key_schema: null
      foreign_key_table: null
      foreign_key_column: null
    meta:
      collection: sets
      field: sort
      special: null
      interface: input
      options: null
      display: null
      display_options: null
      readonly: false
      hidden: true
      sort: null
      width: half
      translations: null
      note: null
      conditions: null
      required: false
      group: null
  - collection: sets
    field: user_created
    type: uuid
    schema:
      name: user_created
      table: sets
      data_type: uuid
      default_value: null
      generation_expression: null
      max_length: null
      numeric_precision: null
      numeric_scale: null
      is_generated: false
      is_nullable: true
      is_unique: false
      is_primary_key: false
      has_auto_increment: false
      comment: null
      schema: public
      foreign_key_schema: public
      foreign_key_table: directus_users
      foreign_key_column: id
    meta:
      collection: sets
      field: user_created
      special:
        - user-created
      interface: select-dropdown-m2o
      options:
        template: '{{avatar.$thumbnail}} {{first_name}} {{last_name}}'
      display: user
      display_options: null
      readonly: true
      hidden: true
      sort: null
      width: half
      translations: null
      note: null
      conditions: null
      required: false
      group: null
  - collection: sets
    field: date_created
    type: timestamp
    schema:
      name: date_created
      table: sets
      data_type: timestamp with time zone
      default_value: null
      generation_expression: null
      max_length: null
      numeric_precision: null
      numeric_scale: null
      is_generated: false
      is_nullable: true
      is_unique: false
      is_primary_key: false
      has_auto_increment: false
      comment: null
      schema: public
      foreign_key_schema: null
      foreign_key_table: null
      foreign_key_column: null
    meta:
      collection: sets
      field: date_created
      special:
        - date-created
      interface: datetime
      options: null
      display: datetime
      display_options:
        relative: true
      readonly: true
      hidden: true
      sort: null
      width: half
      translations: null
      note: null
      conditions: null
      required: false
      group: null
  - collection: sets
    field: user_updated
    type: uuid
    schema:
      name: user_updated
      table: sets
      data_type: uuid
      default_value: null
      generation_expression: null
      max_length: null
      numeric_precision: null
      numeric_scale: null
      is_generated: false
      is_nullable: true
      is_unique: false
      is_primary_key: false
      has_auto_increment: false
      comment: null
      schema: public
      foreign_key_schema: public
      foreign_key_table: directus_users
      foreign_key_column: id
    meta:
      collection: sets
      field: user_updated
      special:
        - user-updated
      interface: select-dropdown-m2o
      options:
        template: '{{avatar.$thumbnail}} {{first_name}} {{last_name}}'
      display: user
      display_options: null
      readonly: true
      hidden: true
      sort: null
      width: half
      translations: null
      note: null
      conditions: null
      required: false
      group: null
  - collection: sets
    field: date_updated
    type: timestamp
    schema:
      name: date_updated
      table: sets
      data_type: timestamp with time zone
      default_value: null
      generation_expression: null
      max_length: null
      numeric_precision: null
      numeric_scale: null
      is_generated: false
      is_nullable: true
      is_unique: false
      is_primary_key: false
      has_auto_increment: false
      comment: null
      schema: public
      foreign_key_schema: null
      foreign_key_table: null
      foreign_key_column: null
    meta:
      collection: sets
      field: date_updated
      special:
        - date-updated
      interface: datetime
      options: null
      display: datetime
      display_options:
        relative: true
      readonly: true
      hidden: true
      sort: null
      width: half
      translations: null
      note: null
      conditions: null
      required: false
      group: null
  - collection: sets
    field: slug
    type: string
    schema:
      name: slug
      table: sets
      data_type: character varying
      default_value: null
      generation_expression: null
      max_length: 255
      numeric_precision: null
      numeric_scale: null
      is_generated: false
      is_nullable: false
      is_unique: true
      is_primary_key: false
      has_auto_increment: false
      comment: null
      schema: public
      foreign_key_schema: null
      foreign_key_table: null
      foreign_key_column: null
    meta:
      collection: sets
      field: slug
      special: null
      interface: input
      options:
        slug: true
        trim: true
      display: raw
      display_options: null
      readonly: false
      hidden: false
      sort: null
      width: half
      translations: null
      note: null
      conditions:
        - name: No editing after publish
          rule:
            _and:
              - status:
                  _eq: published
              - id:
                  _nnull: true
          readonly: true
      required: false
      group: null
  - collection: sets
    field: collection
    type: uuid
    schema:
      name: collection
      table: sets
      data_type: uuid
      default_value: null
      generation_expression: null
      max_length: null
      numeric_precision: null
      numeric_scale: null
      is_generated: false
      is_nullable: false
      is_unique: false
      is_primary_key: false
      has_auto_increment: false
      comment: null
      schema: public
      foreign_key_schema: public
      foreign_key_table: collections
      foreign_key_column: id
    meta:
      collection: sets
      field: collection
      special:
        - m2o
      interface: select-dropdown-m2o
      options:
        template: '{{slug}}'
      display: related-values
      display_options:
        template: '{{slug}}'
      readonly: false
      hidden: false
      sort: null
      width: half
      translations: null
      note: null
      conditions:
        - name: No editing after publish
          rule:
            _and:
              - status:
                  _eq: published
              - id:
                  _nnull: true
          readonly: true
      required: false
      group: null
  - collection: sets_translations
    field: id
    type: integer
    schema:
      name: id
      table: sets_translations
      data_type: integer
      default_value: nextval('sets_translations_id_seq'::regclass)
      generation_expression: null
      max_length: null
      numeric_precision: 32
      numeric_scale: 0
      is_generated: false
      is_nullable: false
      is_unique: true
      is_primary_key: true
      has_auto_increment: true
      comment: null
      schema: public
      foreign_key_schema: null
      foreign_key_table: null
      foreign_key_column: null
    meta:
      collection: sets_translations
      field: id
      special: null
      interface: input
      options: null
      display: null
      display_options: null
      readonly: true
      hidden: true
      sort: null
      width: full
      translations: null
      note: null
      conditions: null
      required: false
      group: null
  - collection: sets_translations
    field: sets_id
    type: uuid
    schema:
      name: sets_id
      table: sets_translations
      data_type: uuid
      default_value: null
      generation_expression: null
      max_length: null
      numeric_precision: null
      numeric_scale: null
      is_generated: false
      is_nullable: true
      is_unique: false
      is_primary_key: false
      has_auto_increment: false
      comment: null
      schema: public
      foreign_key_schema: public
      foreign_key_table: sets
      foreign_key_column: id
    meta:
      collection: sets_translations
      field: sets_id
      special: null
      interface: null
      options: null
      display: null
      display_options: null
      readonly: false
      hidden: true
      sort: null
      width: full
      translations: null
      note: null
      conditions: null
      required: false
      group: null
  - collection: sets_translations
    field: languages_code
    type: string
    schema:
      name: languages_code
      table: sets_translations
      data_type: character varying
      default_value: null
      generation_expression: null
      max_length: 255
      numeric_precision: null
      numeric_scale: null
      is_generated: false
      is_nullable: true
      is_unique: false
      is_primary_key: false
      has_auto_increment: false
      comment: null
      schema: public
      foreign_key_schema: public
      foreign_key_table: languages
      foreign_key_column: code
    meta:
      collection: sets_translations
      field: languages_code
      special: null
      interface: null
      options: null
      display: null
      display_options: null
      readonly: false
      hidden: true
      sort: null
      width: full
      translations: null
      note: null
      conditions: null
      required: false
      group: null
  - collection: sets_translations
    field: name
    type: string
    schema:
      name: name
      table: sets_translations
      data_type: character varying
      default_value: null
      generation_expression: null
      max_length: 255
      numeric_precision: null
      numeric_scale: null
      is_generated: false
      is_nullable: false
      is_unique: false
      is_primary_key: false
      has_auto_increment: false
      comment: null
      schema: public
      foreign_key_schema: null
      foreign_key_table: null
      foreign_key_column: null
    meta:
      collection: sets_translations
      field: name
      special: null
      interface: input
      options:
        trim: true
      display: raw
      display_options: null
      readonly: false
      hidden: false
      sort: null
      width: full
      translations: null
      note: null
      conditions: null
      required: false
      group: null
  - collection: static_page
    field: id
    type: uuid
    schema:
      name: id
      table: static_page
      data_type: uuid
      default_value: null
      generation_expression: null
      max_length: null
      numeric_precision: null
      numeric_scale: null
      is_generated: false
      is_nullable: false
      is_unique: true
      is_primary_key: true
      has_auto_increment: false
      comment: null
      schema: public
      foreign_key_schema: null
      foreign_key_table: null
      foreign_key_column: null
    meta:
      collection: static_page
      field: id
      special:
        - uuid
      interface: input
      options: null
      display: null
      display_options: null
      readonly: true
      hidden: true
      sort: 1
      width: full
      translations: null
      note: null
      conditions: null
      required: false
      group: null
  - collection: static_page
    field: status
    type: string
    schema:
      name: status
      table: static_page
      data_type: character varying
      default_value: draft
      generation_expression: null
      max_length: 255
      numeric_precision: null
      numeric_scale: null
      is_generated: false
      is_nullable: false
      is_unique: false
      is_primary_key: false
      has_auto_increment: false
      comment: null
      schema: public
      foreign_key_schema: null
      foreign_key_table: null
      foreign_key_column: null
    meta:
      collection: static_page
      field: status
      special: null
      interface: select-dropdown
      options:
        choices:
          - text: $t:published
            value: published
          - text: $t:draft
            value: draft
          - text: $t:archived
            value: archived
      display: labels
      display_options:
        showAsDot: true
        choices:
          - background: '#00C897'
            value: published
          - background: '#D3DAE4'
            value: draft
          - background: '#F7971C'
            value: archived
      readonly: false
      hidden: false
      sort: 2
      width: full
      translations: null
      note: null
      conditions: null
      required: false
      group: null
  - collection: static_page
    field: slug
    type: string
    schema:
      name: slug
      table: static_page
      data_type: character varying
      default_value: null
      generation_expression: null
      max_length: 255
      numeric_precision: null
      numeric_scale: null
      is_generated: false
      is_nullable: true
      is_unique: true
      is_primary_key: false
      has_auto_increment: false
      comment: null
      schema: public
      foreign_key_schema: null
      foreign_key_table: null
      foreign_key_column: null
    meta:
      collection: static_page
      field: slug
      special: null
      interface: input
      options:
        slug: true
      display: null
      display_options: null
      readonly: false
      hidden: false
      sort: 3
      width: full
      translations: null
      note: null
      conditions: null
      required: true
      group: null
  - collection: static_page
    field: hero_banner
    type: uuid
    schema:
      name: hero_banner
      table: static_page
      data_type: uuid
      default_value: null
      generation_expression: null
      max_length: null
      numeric_precision: null
      numeric_scale: null
      is_generated: false
      is_nullable: true
      is_unique: false
      is_primary_key: false
      has_auto_increment: false
      comment: null
      schema: public
      foreign_key_schema: public
      foreign_key_table: directus_files
      foreign_key_column: id
    meta:
      collection: static_page
      field: hero_banner
      special:
        - file
      interface: file-image
      options: null
      display: null
      display_options: null
      readonly: false
      hidden: false
      sort: 4
      width: full
      translations: null
      note: null
      conditions: null
      required: false
      group: null
  - collection: static_page_translations
    field: id
    type: integer
    schema:
      name: id
      table: static_page_translations
      data_type: integer
      default_value: nextval('static_page_translations_id_seq'::regclass)
      generation_expression: null
      max_length: null
      numeric_precision: 32
      numeric_scale: 0
      is_generated: false
      is_nullable: false
      is_unique: true
      is_primary_key: true
      has_auto_increment: true
      comment: null
      schema: public
      foreign_key_schema: null
      foreign_key_table: null
      foreign_key_column: null
    meta:
      collection: static_page_translations
      field: id
      special: null
      interface: null
      options: null
      display: null
      display_options: null
      readonly: false
      hidden: true
      sort: 1
      width: full
      translations: null
      note: null
      conditions: null
      required: false
      group: null
  - collection: static_page_translations
    field: static_page_id
    type: uuid
    schema:
      name: static_page_id
      table: static_page_translations
      data_type: uuid
      default_value: null
      generation_expression: null
      max_length: null
      numeric_precision: null
      numeric_scale: null
      is_generated: false
      is_nullable: true
      is_unique: false
      is_primary_key: false
      has_auto_increment: false
      comment: null
      schema: public
      foreign_key_schema: public
      foreign_key_table: static_page
      foreign_key_column: id
    meta:
      collection: static_page_translations
      field: static_page_id
      special: null
      interface: null
      options: null
      display: null
      display_options: null
      readonly: false
      hidden: true
      sort: 2
      width: full
      translations: null
      note: null
      conditions: null
      required: false
      group: null
  - collection: static_page_translations
    field: languages_code
    type: string
    schema:
      name: languages_code
      table: static_page_translations
      data_type: character varying
      default_value: null
      generation_expression: null
      max_length: 255
      numeric_precision: null
      numeric_scale: null
      is_generated: false
      is_nullable: true
      is_unique: false
      is_primary_key: false
      has_auto_increment: false
      comment: null
      schema: public
      foreign_key_schema: public
      foreign_key_table: languages
      foreign_key_column: code
    meta:
      collection: static_page_translations
      field: languages_code
      special: null
      interface: null
      options: null
      display: null
      display_options: null
      readonly: false
      hidden: true
      sort: 3
      width: full
      translations: null
      note: null
      conditions: null
      required: false
      group: null
  - collection: static_page_translations
    field: hero_banner_title
    type: string
    schema:
      name: hero_banner_title
      table: static_page_translations
      data_type: character varying
      default_value: null
      generation_expression: null
      max_length: 255
      numeric_precision: null
      numeric_scale: null
      is_generated: false
      is_nullable: true
      is_unique: false
      is_primary_key: false
      has_auto_increment: false
      comment: null
      schema: public
      foreign_key_schema: null
      foreign_key_table: null
      foreign_key_column: null
    meta:
      collection: static_page_translations
      field: hero_banner_title
      special: null
      interface: input
      options: null
      display: null
      display_options: null
      readonly: false
      hidden: false
      sort: 4
      width: full
      translations: null
      note: null
      conditions: null
      required: false
      group: null
  - collection: static_page_translations
    field: hero_banner_subtitle
    type: string
    schema:
      name: hero_banner_subtitle
      table: static_page_translations
      data_type: character varying
      default_value: null
      generation_expression: null
      max_length: 255
      numeric_precision: null
      numeric_scale: null
      is_generated: false
      is_nullable: true
      is_unique: false
      is_primary_key: false
      has_auto_increment: false
      comment: null
      schema: public
      foreign_key_schema: null
      foreign_key_table: null
      foreign_key_column: null
    meta:
      collection: static_page_translations
      field: hero_banner_subtitle
      special: null
      interface: input
      options: null
      display: null
      display_options: null
      readonly: false
      hidden: false
      sort: 5
      width: full
      translations: null
      note: null
      conditions: null
      required: false
      group: null
  - collection: static_page_translations
    field: title
    type: string
    schema:
      name: title
      table: static_page_translations
      data_type: character varying
      default_value: null
      generation_expression: null
      max_length: 255
      numeric_precision: null
      numeric_scale: null
      is_generated: false
      is_nullable: true
      is_unique: false
      is_primary_key: false
      has_auto_increment: false
      comment: null
      schema: public
      foreign_key_schema: null
      foreign_key_table: null
      foreign_key_column: null
    meta:
      collection: static_page_translations
      field: title
      special: null
      interface: input
      options:
        placeholder: null
      display: null
      display_options: null
      readonly: false
      hidden: false
      sort: 6
      width: full
      translations: null
      note: null
      conditions: null
      required: true
      group: null
  - collection: static_page_translations
    field: body
    type: text
    schema:
      name: body
      table: static_page_translations
      data_type: text
      default_value: null
      generation_expression: null
      max_length: null
      numeric_precision: null
      numeric_scale: null
      is_generated: false
      is_nullable: true
      is_unique: false
      is_primary_key: false
      has_auto_increment: false
      comment: null
      schema: public
      foreign_key_schema: null
      foreign_key_table: null
      foreign_key_column: null
    meta:
      collection: static_page_translations
      field: body
      special: null
      interface: input-rich-text-html
      options:
        toolbar:
          - bold
          - italic
          - underline
          - removeformat
          - customLink
          - bullist
          - numlist
          - blockquote
          - h1
          - h2
          - h3
          - customImage
          - customMedia
          - hr
          - code
          - fullscreen
          - aligncenter
          - alignleft
          - alignright
      display: null
      display_options: null
      readonly: false
      hidden: false
      sort: 7
      width: full
      translations: null
      note: null
      conditions: null
      required: true
      group: null
  - collection: application
    field: countries
    type: alias
    schema: null
    meta:
      collection: application
      field: countries
      special:
        - m2m
      interface: list-m2m
      options: null
      display: null
      display_options: null
      readonly: false
      hidden: false
      sort: null
      width: full
      translations: null
      note: null
      conditions: null
      required: false
      group: null
  - collection: collections
    field: translations
    type: alias
    schema: null
    meta:
      collection: collections
      field: translations
      special:
        - translations
      interface: translations
      options:
        languageTemplate: '{{name}}'
        translationsTemplate: '{{name}}'
      display: null
      display_options: null
      readonly: false
      hidden: false
      sort: null
      width: full
      translations: null
      note: null
      conditions: null
      required: false
      group: null
  - collection: collections
    field: sets
    type: alias
    schema: null
    meta:
      collection: collections
      field: sets
      special:
        - o2m
      interface: list-o2m
      options:
        enableCreate: false
        enableSelect: true
        template: '{{slug}}'
      display: null
      display_options: null
      readonly: false
      hidden: false
      sort: null
      width: full
      translations: null
      note: null
      conditions:
        - name: No editing after publish
          rule:
            _and:
              - status:
                  _eq: published
              - id:
                  _nnull: true
          readonly: true
      required: false
      group: null
  - collection: collections
    field: nft_templates
    type: alias
    schema: null
    meta:
      collection: collections
      field: nft_templates
      special:
        - o2m
      interface: list-o2m
      options:
        enableCreate: false
        enableSelect: true
        template: '{{unique_code}}'
      display: null
      display_options: null
      readonly: false
      hidden: false
      sort: null
      width: full
      translations:
        - language: en-US
          translation: NFT Templates
      note: null
      conditions:
        - name: No editing after publish
          rule:
            _and:
              - status:
                  _eq: published
              - id:
                  _nnull: true
          readonly: true
      required: false
      group: null
  - collection: countries
    field: translations
    type: alias
    schema: null
    meta:
      collection: countries
      field: translations
      special:
        - translations
      interface: translations
      options: null
      display: null
      display_options: null
      readonly: false
      hidden: false
      sort: null
      width: full
      translations: null
      note: null
      conditions: null
      required: false
      group: null
  - collection: homepage
    field: translations
    type: alias
    schema: null
    meta:
      collection: homepage
      field: translations
      special:
        - translations
      interface: translations
      options: null
      display: null
      display_options: null
      readonly: false
      hidden: false
      sort: 2
      width: full
      translations: null
      note: null
      conditions: null
      required: false
      group: null
  - collection: homepage
    field: featured_packs
    type: alias
    schema: null
    meta:
      collection: homepage
      field: featured_packs
      special:
        - o2m
      interface: list-o2m
      options: null
      display: null
      display_options: null
      readonly: false
      hidden: false
      sort: 5
      width: full
      translations: null
      note: null
      conditions: null
      required: false
      group: null
  - collection: homepage
    field: featured_nfts
    type: alias
    schema: null
    meta:
      collection: homepage
      field: featured_nfts
      special:
        - o2m
      interface: list-o2m
      options: null
      display: null
      display_options: null
      readonly: false
      hidden: false
      sort: 6
      width: full
      translations: null
      note: null
      conditions: null
      required: false
      group: null
  - collection: languages
    field: translations
    type: alias
    schema: null
    meta:
      collection: languages
      field: translations
      special:
        - translations
      interface: translations
      options: null
      display: translations
      display_options:
        template: '{{label}}'
        userLanguage: true
      readonly: false
      hidden: false
      sort: null
      width: full
      translations: null
      note: null
      conditions: null
      required: false
      group: null
  - collection: nft_templates
    field: translations
    type: alias
    schema: null
    meta:
      collection: nft_templates
      field: translations
      special:
        - translations
      interface: translations
      options:
        languageTemplate: '{{name}}'
        translationsTemplate: '{{title}}'
      display: null
      display_options: null
      readonly: false
      hidden: false
      sort: null
      width: full
      translations: null
      note: null
      conditions: null
      required: false
      group: null
  - collection: pack_templates
    field: translations
    type: alias
    schema: null
    meta:
      collection: pack_templates
      field: translations
      special:
        - translations
      interface: translations
      options:
        languageTemplate: '{{name}}'
        translationsTemplate: '{{title}}'
      display: null
      display_options: null
      readonly: false
      hidden: false
      sort: 22
      width: full
      translations: null
      note: null
      conditions: null
      required: false
      group: null
  - collection: pack_templates
    field: additional_images
    type: alias
    schema: null
    meta:
      collection: pack_templates
      field: additional_images
      special:
        - files
      interface: list-m2m
      options: null
      display: null
      display_options: null
      readonly: false
      hidden: false
      sort: 23
      width: full
      translations: null
      note: Optional, additional preview images & files shown on the pack page.
      conditions: null
      required: false
      group: null
  - collection: pack_templates
    field: nft_templates
    type: alias
    schema: null
    meta:
      collection: pack_templates
      field: nft_templates
      special:
        - o2m
      interface: list-o2m
      options:
        enableCreate: false
        template: '{{unique_code}}'
      display: null
      display_options: null
      readonly: false
      hidden: false
      sort: 24
      width: full
      translations:
        - language: en-US
          translation: NFT Templates
      note: null
      conditions:
        - name: No editing after publish
          rule:
            _and:
              - status:
                  _eq: published
              - id:
                  _nnull: true
          readonly: true
      required: false
      group: null
  - collection: rarities
    field: translations
    type: alias
    schema: null
    meta:
      collection: rarities
      field: translations
      special:
        - translations
      interface: translations
      options:
        languageTemplate: '{{name}}'
        translationsTemplate: '{{name}}'
      display: null
      display_options: null
      readonly: false
      hidden: false
      sort: null
      width: full
      translations: null
      note: null
      conditions: null
      required: false
      group: null
  - collection: sets
    field: translations
    type: alias
    schema: null
    meta:
      collection: sets
      field: translations
      special:
        - translations
      interface: translations
      options:
        languageTemplate: '{{name}}'
        translationsTemplate: '{{name}}'
      display: null
      display_options: null
      readonly: false
      hidden: false
      sort: null
      width: full
      translations: null
      note: null
      conditions: null
      required: false
      group: null
  - collection: sets
    field: nft_templates
    type: alias
    schema: null
    meta:
      collection: sets
      field: nft_templates
      special:
        - o2m
      interface: list-o2m
      options:
        enableCreate: false
        enableSelect: true
        template: '{{unique_code}}'
      display: null
      display_options: null
      readonly: false
      hidden: false
      sort: null
      width: full
      translations:
        - language: en-US
          translation: NFT Templates
      note: null
      conditions:
        - name: No editing after publish
          rule:
            _and:
              - status:
                  _eq: published
              - id:
                  _nnull: true
          readonly: true
      required: false
      group: null
  - collection: faqs
    field: translations
    type: alias
    schema: null
    meta:
      collection: faqs
      field: translations
      special:
        - translations
      interface: translations
      options:
        languageField: null
      display: translations
      display_options:
        template: '{{question}}'
        userLanguage: true
      readonly: false
      hidden: false
      sort: null
      width: full
      translations: null
      note: null
      conditions: null
      required: false
      group: null
  - collection: static_page
    field: translations
    type: alias
    schema: null
    meta:
      collection: static_page
      field: translations
      special:
        - translations
      interface: translations
      options: null
      display: related-values
      display_options:
        template: '{{title}}'
      readonly: false
      hidden: false
      sort: 5
      width: full
      translations: null
      note: null
      conditions: null
      required: false
      group: null
relations:
  - collection: static_page
    field: hero_banner
    related_collection: directus_files
    schema:
      table: static_page
      column: hero_banner
      foreign_key_table: directus_files
      foreign_key_column: id
      foreign_key_schema: public
      constraint_name: static_page_hero_banner_foreign
      on_update: NO ACTION
      on_delete: SET NULL
    meta:
      many_collection: static_page
      many_field: hero_banner
      one_collection: directus_files
      one_field: null
      one_collection_field: null
      one_allowed_collections: null
      junction_field: null
      sort_field: null
      one_deselect_action: nullify
  - collection: static_page_translations
    field: languages_code
    related_collection: languages
    schema:
      table: static_page_translations
      column: languages_code
      foreign_key_table: languages
      foreign_key_column: code
      foreign_key_schema: public
      constraint_name: static_page_translations_languages_code_foreign
      on_update: NO ACTION
      on_delete: SET NULL
    meta:
      many_collection: static_page_translations
      many_field: languages_code
      one_collection: languages
      one_field: null
      one_collection_field: null
      one_allowed_collections: null
      junction_field: static_page_id
      sort_field: null
      one_deselect_action: nullify
  - collection: static_page_translations
    field: static_page_id
    related_collection: static_page
    schema:
      table: static_page_translations
      column: static_page_id
      foreign_key_table: static_page
      foreign_key_column: id
      foreign_key_schema: public
      constraint_name: static_page_translations_static_page_id_foreign
      on_update: NO ACTION
      on_delete: SET NULL
    meta:
      many_collection: static_page_translations
      many_field: static_page_id
      one_collection: static_page
      one_field: translations
      one_collection_field: null
      one_allowed_collections: null
      junction_field: languages_code
      sort_field: null
      one_deselect_action: nullify
  - collection: faqs_translations
    field: languages_code
    related_collection: languages
    schema:
      table: faqs_translations
      column: languages_code
      foreign_key_table: languages
      foreign_key_column: code
      foreign_key_schema: public
      constraint_name: faqs_translations_languages_code_foreign
      on_update: NO ACTION
      on_delete: SET NULL
    meta:
      many_collection: faqs_translations
      many_field: languages_code
      one_collection: languages
      one_field: null
      one_collection_field: null
      one_allowed_collections: null
      junction_field: faqs_id
      sort_field: null
      one_deselect_action: nullify
  - collection: faqs_translations
    field: faqs_id
    related_collection: faqs
    schema:
      table: faqs_translations
      column: faqs_id
      foreign_key_table: faqs
      foreign_key_column: id
      foreign_key_schema: public
      constraint_name: faqs_translations_faqs_id_foreign
      on_update: NO ACTION
      on_delete: SET NULL
    meta:
      many_collection: faqs_translations
      many_field: faqs_id
      one_collection: faqs
      one_field: translations
      one_collection_field: null
      one_allowed_collections: null
      junction_field: languages_code
      sort_field: null
      one_deselect_action: nullify
  - collection: application_countries
    field: countries_code
    related_collection: countries
    schema:
      table: application_countries
      column: countries_code
      foreign_key_table: countries
      foreign_key_column: code
      foreign_key_schema: public
      constraint_name: application_countries_countries_code_foreign
      on_update: NO ACTION
      on_delete: SET NULL
    meta:
      many_collection: application_countries
      many_field: countries_code
      one_collection: countries
      one_field: null
      one_collection_field: null
      one_allowed_collections: null
      junction_field: application_id
      sort_field: null
      one_deselect_action: nullify
  - collection: application_countries
    field: application_id
    related_collection: application
    schema:
      table: application_countries
      column: application_id
      foreign_key_table: application
      foreign_key_column: id
      foreign_key_schema: public
      constraint_name: application_countries_application_id_foreign
      on_update: NO ACTION
      on_delete: SET NULL
    meta:
      many_collection: application_countries
      many_field: application_id
      one_collection: application
      one_field: countries
      one_collection_field: null
      one_allowed_collections: null
      junction_field: countries_code
      sort_field: null
      one_deselect_action: nullify
  - collection: collections
    field: user_created
    related_collection: directus_users
    schema:
      table: collections
      column: user_created
      foreign_key_table: directus_users
      foreign_key_column: id
      foreign_key_schema: public
      constraint_name: collections_user_created_foreign
      on_update: NO ACTION
      on_delete: NO ACTION
    meta:
      many_collection: collections
      many_field: user_created
      one_collection: directus_users
      one_field: null
      one_collection_field: null
      one_allowed_collections: null
      junction_field: null
      sort_field: null
      one_deselect_action: nullify
  - collection: collections
    field: user_updated
    related_collection: directus_users
    schema:
      table: collections
      column: user_updated
      foreign_key_table: directus_users
      foreign_key_column: id
      foreign_key_schema: public
      constraint_name: collections_user_updated_foreign
      on_update: NO ACTION
      on_delete: NO ACTION
    meta:
      many_collection: collections
      many_field: user_updated
      one_collection: directus_users
      one_field: null
      one_collection_field: null
      one_allowed_collections: null
      junction_field: null
      sort_field: null
      one_deselect_action: nullify
  - collection: collections
    field: collection_image
    related_collection: directus_files
    schema:
      table: collections
      column: collection_image
      foreign_key_table: directus_files
      foreign_key_column: id
      foreign_key_schema: public
      constraint_name: collections_collection_image_foreign
      on_update: NO ACTION
      on_delete: NO ACTION
    meta:
      many_collection: collections
      many_field: collection_image
      one_collection: directus_files
      one_field: null
      one_collection_field: null
      one_allowed_collections: null
      junction_field: null
      sort_field: null
      one_deselect_action: nullify
  - collection: collections
    field: reward_image
    related_collection: directus_files
    schema:
      table: collections
      column: reward_image
      foreign_key_table: directus_files
      foreign_key_column: id
      foreign_key_schema: public
      constraint_name: collections_reward_image_foreign
      on_update: NO ACTION
      on_delete: NO ACTION
    meta:
      many_collection: collections
      many_field: reward_image
      one_collection: directus_files
      one_field: null
      one_collection_field: null
      one_allowed_collections: null
      junction_field: null
      sort_field: null
      one_deselect_action: nullify
  - collection: collections_translations
    field: collections_id
    related_collection: collections
    schema:
      table: collections_translations
      column: collections_id
      foreign_key_table: collections
      foreign_key_column: id
      foreign_key_schema: public
      constraint_name: collections_translations_collections_id_foreign
      on_update: NO ACTION
      on_delete: NO ACTION
    meta:
      many_collection: collections_translations
      many_field: collections_id
      one_collection: collections
      one_field: translations
      one_collection_field: null
      one_allowed_collections: null
      junction_field: languages_code
      sort_field: null
      one_deselect_action: nullify
  - collection: collections_translations
    field: languages_code
    related_collection: languages
    schema:
      table: collections_translations
      column: languages_code
      foreign_key_table: languages
      foreign_key_column: code
      foreign_key_schema: public
      constraint_name: collections_translations_languages_code_foreign
      on_update: NO ACTION
      on_delete: NO ACTION
    meta:
      many_collection: collections_translations
      many_field: languages_code
      one_collection: languages
      one_field: null
      one_collection_field: null
      one_allowed_collections: null
      junction_field: collections_id
      sort_field: null
      one_deselect_action: nullify
  - collection: countries_translations
    field: languages_code
    related_collection: languages
    schema:
      table: countries_translations
      column: languages_code
      foreign_key_table: languages
      foreign_key_column: code
      foreign_key_schema: public
      constraint_name: countries_translations_languages_code_foreign
      on_update: NO ACTION
      on_delete: NO ACTION
    meta:
      many_collection: countries_translations
      many_field: languages_code
      one_collection: languages
      one_field: null
      one_collection_field: null
      one_allowed_collections: null
      junction_field: countries_code
      sort_field: null
      one_deselect_action: nullify
  - collection: countries_translations
    field: countries_code
    related_collection: countries
    schema:
      table: countries_translations
      column: countries_code
      foreign_key_table: countries
      foreign_key_column: code
      foreign_key_schema: public
      constraint_name: countries_translations_countries_code_foreign
      on_update: NO ACTION
      on_delete: NO ACTION
    meta:
      many_collection: countries_translations
      many_field: countries_code
      one_collection: countries
      one_field: translations
      one_collection_field: null
      one_allowed_collections: null
      junction_field: languages_code
      sort_field: null
      one_deselect_action: nullify
  - collection: homepage
    field: hero_banner
    related_collection: directus_files
    schema:
      table: homepage
      column: hero_banner
      foreign_key_table: directus_files
      foreign_key_column: id
      foreign_key_schema: public
      constraint_name: homepage_hero_banner_foreign
      on_update: NO ACTION
      on_delete: SET NULL
    meta:
      many_collection: homepage
      many_field: hero_banner
      one_collection: directus_files
      one_field: null
      one_collection_field: null
      one_allowed_collections: null
      junction_field: null
      sort_field: null
      one_deselect_action: nullify
  - collection: homepage
    field: hero_pack
    related_collection: pack_templates
    schema:
      table: homepage
      column: hero_pack
      foreign_key_table: pack_templates
      foreign_key_column: id
      foreign_key_schema: public
      constraint_name: homepage_hero_pack_foreign
      on_update: NO ACTION
      on_delete: SET NULL
    meta:
      many_collection: homepage
      many_field: hero_pack
      one_collection: pack_templates
      one_field: null
      one_collection_field: null
      one_allowed_collections: null
      junction_field: null
      sort_field: null
      one_deselect_action: nullify
  - collection: homepage_pack_templates
    field: pack_templates_id
    related_collection: pack_templates
    schema:
      table: homepage_pack_templates
      column: pack_templates_id
      foreign_key_table: pack_templates
      foreign_key_column: id
      foreign_key_schema: public
      constraint_name: homepage_pack_templates_pack_templates_id_foreign
      on_update: NO ACTION
      on_delete: SET NULL
    meta:
      many_collection: homepage_pack_templates
      many_field: pack_templates_id
      one_collection: pack_templates
      one_field: null
      one_collection_field: null
      one_allowed_collections: null
      junction_field: homepage_id
      sort_field: null
      one_deselect_action: nullify
  - collection: homepage_pack_templates
    field: homepage_id
    related_collection: homepage
    schema:
      table: homepage_pack_templates
      column: homepage_id
      foreign_key_table: homepage
      foreign_key_column: id
      foreign_key_schema: public
      constraint_name: homepage_pack_templates_homepage_id_foreign
      on_update: NO ACTION
      on_delete: SET NULL
    meta:
      many_collection: homepage_pack_templates
      many_field: homepage_id
      one_collection: homepage
      one_field: null
      one_collection_field: null
      one_allowed_collections: null
      junction_field: pack_templates_id
      sort_field: null
      one_deselect_action: nullify
  - collection: homepage_translations
    field: languages_code
    related_collection: languages
    schema:
      table: homepage_translations
      column: languages_code
      foreign_key_table: languages
      foreign_key_column: code
      foreign_key_schema: public
      constraint_name: homepage_translations_languages_code_foreign
      on_update: NO ACTION
      on_delete: SET NULL
    meta:
      many_collection: homepage_translations
      many_field: languages_code
      one_collection: languages
      one_field: null
      one_collection_field: null
      one_allowed_collections: null
      junction_field: homepage_id
      sort_field: null
      one_deselect_action: nullify
  - collection: homepage_translations
    field: homepage_id
    related_collection: homepage
    schema:
      table: homepage_translations
      column: homepage_id
      foreign_key_table: homepage
      foreign_key_column: id
      foreign_key_schema: public
      constraint_name: homepage_translations_homepage_id_foreign
      on_update: NO ACTION
      on_delete: SET NULL
    meta:
      many_collection: homepage_translations
      many_field: homepage_id
      one_collection: homepage
      one_field: translations
      one_collection_field: null
      one_allowed_collections: null
      junction_field: languages_code
      sort_field: null
      one_deselect_action: nullify
  - collection: languages_translations
    field: languages_code
    related_collection: languages
    schema:
      table: languages_translations
      column: languages_code
      foreign_key_table: languages
      foreign_key_column: code
      foreign_key_schema: public
      constraint_name: languages_translations_languages_code_foreign
      on_update: NO ACTION
      on_delete: SET NULL
    meta:
      many_collection: languages_translations
      many_field: languages_code
      one_collection: languages
      one_field: null
      one_collection_field: null
      one_allowed_collections: null
      junction_field: language_id
      sort_field: null
      one_deselect_action: nullify
  - collection: languages_translations
    field: language_id
    related_collection: languages
    schema:
      table: languages_translations
      column: language_id
      foreign_key_table: languages
      foreign_key_column: code
      foreign_key_schema: public
      constraint_name: languages_translations_language_id_foreign
      on_update: NO ACTION
      on_delete: SET NULL
    meta:
      many_collection: languages_translations
      many_field: language_id
      one_collection: languages
      one_field: translations
      one_collection_field: null
      one_allowed_collections: null
      junction_field: languages_code
      sort_field: null
      one_deselect_action: nullify
  - collection: nft_templates
    field: user_created
    related_collection: directus_users
    schema:
      table: nft_templates
      column: user_created
      foreign_key_table: directus_users
      foreign_key_column: id
      foreign_key_schema: public
      constraint_name: nft_templates_user_created_foreign
      on_update: NO ACTION
      on_delete: NO ACTION
    meta:
      many_collection: nft_templates
      many_field: user_created
      one_collection: directus_users
      one_field: null
      one_collection_field: null
      one_allowed_collections: null
      junction_field: null
      sort_field: null
      one_deselect_action: nullify
  - collection: nft_templates
    field: user_updated
    related_collection: directus_users
    schema:
      table: nft_templates
      column: user_updated
      foreign_key_table: directus_users
      foreign_key_column: id
      foreign_key_schema: public
      constraint_name: nft_templates_user_updated_foreign
      on_update: NO ACTION
      on_delete: NO ACTION
    meta:
      many_collection: nft_templates
      many_field: user_updated
      one_collection: directus_users
      one_field: null
      one_collection_field: null
      one_allowed_collections: null
      junction_field: null
      sort_field: null
      one_deselect_action: nullify
  - collection: nft_templates
    field: preview_image
    related_collection: directus_files
    schema:
      table: nft_templates
      column: preview_image
      foreign_key_table: directus_files
      foreign_key_column: id
      foreign_key_schema: public
      constraint_name: nft_templates_preview_image_foreign
      on_update: NO ACTION
      on_delete: NO ACTION
    meta:
      many_collection: nft_templates
      many_field: preview_image
      one_collection: directus_files
      one_field: null
      one_collection_field: null
      one_allowed_collections: null
      junction_field: null
      sort_field: null
      one_deselect_action: nullify
  - collection: nft_templates
    field: preview_video
    related_collection: directus_files
    schema:
      table: nft_templates
      column: preview_video
      foreign_key_table: directus_files
      foreign_key_column: id
      foreign_key_schema: public
      constraint_name: nft_templates_preview_video_foreign
      on_update: NO ACTION
      on_delete: NO ACTION
    meta:
      many_collection: nft_templates
      many_field: preview_video
      one_collection: directus_files
      one_field: null
      one_collection_field: null
      one_allowed_collections: null
      junction_field: null
      sort_field: null
      one_deselect_action: nullify
  - collection: nft_templates
    field: preview_audio
    related_collection: directus_files
    schema:
      table: nft_templates
      column: preview_audio
      foreign_key_table: directus_files
      foreign_key_column: id
      foreign_key_schema: public
      constraint_name: nft_templates_preview_audio_foreign
      on_update: NO ACTION
      on_delete: NO ACTION
    meta:
      many_collection: nft_templates
      many_field: preview_audio
      one_collection: directus_files
      one_field: null
      one_collection_field: null
      one_allowed_collections: null
      junction_field: null
      sort_field: null
      one_deselect_action: nullify
  - collection: nft_templates
    field: pack_template
    related_collection: pack_templates
    schema:
      table: nft_templates
      column: pack_template
      foreign_key_table: pack_templates
      foreign_key_column: id
      foreign_key_schema: public
      constraint_name: nft_templates_pack_template_foreign
      on_update: NO ACTION
      on_delete: NO ACTION
    meta:
      many_collection: nft_templates
      many_field: pack_template
      one_collection: pack_templates
      one_field: nft_templates
      one_collection_field: null
      one_allowed_collections: null
      junction_field: null
      sort_field: null
      one_deselect_action: nullify
  - collection: nft_templates
    field: rarity
    related_collection: rarities
    schema:
      table: nft_templates
      column: rarity
      foreign_key_table: rarities
      foreign_key_column: id
      foreign_key_schema: public
      constraint_name: nft_templates_rarity_foreign
      on_update: NO ACTION
      on_delete: NO ACTION
    meta:
      many_collection: nft_templates
      many_field: rarity
      one_collection: rarities
      one_field: nft_templates
      one_collection_field: null
      one_allowed_collections: null
      junction_field: null
      sort_field: null
      one_deselect_action: nullify
  - collection: nft_templates
    field: set
    related_collection: sets
    schema:
      table: nft_templates
      column: set
      foreign_key_table: sets
      foreign_key_column: id
      foreign_key_schema: public
      constraint_name: nft_templates_set_foreign
      on_update: NO ACTION
      on_delete: NO ACTION
    meta:
      many_collection: nft_templates
      many_field: set
      one_collection: sets
      one_field: nft_templates
      one_collection_field: null
      one_allowed_collections: null
      junction_field: null
      sort_field: null
      one_deselect_action: nullify
  - collection: nft_templates
    field: collection
    related_collection: collections
    schema:
      table: nft_templates
      column: collection
      foreign_key_table: collections
      foreign_key_column: id
      foreign_key_schema: public
      constraint_name: nft_templates_collection_foreign
      on_update: NO ACTION
      on_delete: NO ACTION
    meta:
      many_collection: nft_templates
      many_field: collection
      one_collection: collections
      one_field: nft_templates
      one_collection_field: null
      one_allowed_collections: null
      junction_field: null
      sort_field: null
      one_deselect_action: nullify
  - collection: nft_templates
    field: asset_file
    related_collection: directus_files
    schema:
      table: nft_templates
      column: asset_file
      foreign_key_table: directus_files
      foreign_key_column: id
      foreign_key_schema: public
      constraint_name: nft_templates_asset_file_foreign
      on_update: NO ACTION
      on_delete: NO ACTION
    meta:
      many_collection: nft_templates
      many_field: asset_file
      one_collection: directus_files
      one_field: null
      one_collection_field: null
      one_allowed_collections: null
      junction_field: null
      sort_field: null
      one_deselect_action: nullify
  - collection: nft_templates
    field: homepage
    related_collection: homepage
    schema:
      table: nft_templates
      column: homepage
      foreign_key_table: homepage
      foreign_key_column: id
      foreign_key_schema: public
      constraint_name: nft_templates_homepage_foreign
      on_update: NO ACTION
      on_delete: SET NULL
    meta:
      many_collection: nft_templates
      many_field: homepage
      one_collection: homepage
      one_field: featured_nfts
      one_collection_field: null
      one_allowed_collections: null
      junction_field: null
      sort_field: null
      one_deselect_action: nullify
  - collection: nft_templates_translations
    field: nft_templates_id
    related_collection: nft_templates
    schema:
      table: nft_templates_translations
      column: nft_templates_id
      foreign_key_table: nft_templates
      foreign_key_column: id
      foreign_key_schema: public
      constraint_name: nft_templates_translations_nft_templates_id_foreign
      on_update: NO ACTION
      on_delete: NO ACTION
    meta:
      many_collection: nft_templates_translations
      many_field: nft_templates_id
      one_collection: nft_templates
      one_field: translations
      one_collection_field: null
      one_allowed_collections: null
      junction_field: languages_code
      sort_field: null
      one_deselect_action: nullify
  - collection: nft_templates_translations
    field: languages_code
    related_collection: languages
    schema:
      table: nft_templates_translations
      column: languages_code
      foreign_key_table: languages
      foreign_key_column: code
      foreign_key_schema: public
      constraint_name: nft_templates_translations_languages_code_foreign
      on_update: NO ACTION
      on_delete: NO ACTION
    meta:
      many_collection: nft_templates_translations
      many_field: languages_code
      one_collection: languages
      one_field: null
      one_collection_field: null
      one_allowed_collections: null
      junction_field: nft_templates_id
      sort_field: null
      one_deselect_action: nullify
  - collection: pack_templates
    field: user_created
    related_collection: directus_users
    schema:
      table: pack_templates
      column: user_created
      foreign_key_table: directus_users
      foreign_key_column: id
      foreign_key_schema: public
      constraint_name: pack_templates_user_created_foreign
      on_update: NO ACTION
      on_delete: NO ACTION
    meta:
      many_collection: pack_templates
      many_field: user_created
      one_collection: directus_users
      one_field: null
      one_collection_field: null
      one_allowed_collections: null
      junction_field: null
      sort_field: null
      one_deselect_action: nullify
  - collection: pack_templates
    field: user_updated
    related_collection: directus_users
    schema:
      table: pack_templates
      column: user_updated
      foreign_key_table: directus_users
      foreign_key_column: id
      foreign_key_schema: public
      constraint_name: pack_templates_user_updated_foreign
      on_update: NO ACTION
      on_delete: NO ACTION
    meta:
      many_collection: pack_templates
      many_field: user_updated
      one_collection: directus_users
      one_field: null
      one_collection_field: null
      one_allowed_collections: null
      junction_field: null
      sort_field: null
      one_deselect_action: nullify
  - collection: pack_templates
    field: pack_image
    related_collection: directus_files
    schema:
      table: pack_templates
      column: pack_image
      foreign_key_table: directus_files
      foreign_key_column: id
      foreign_key_schema: public
      constraint_name: pack_templates_pack_image_foreign
      on_update: NO ACTION
      on_delete: NO ACTION
    meta:
      many_collection: pack_templates
      many_field: pack_image
      one_collection: directus_files
      one_field: null
      one_collection_field: null
      one_allowed_collections: null
      junction_field: null
      sort_field: null
      one_deselect_action: nullify
  - collection: pack_templates
    field: homepage
    related_collection: homepage
    schema:
      table: pack_templates
      column: homepage
      foreign_key_table: homepage
      foreign_key_column: id
      foreign_key_schema: public
      constraint_name: pack_templates_homepage_foreign
      on_update: NO ACTION
      on_delete: SET NULL
    meta:
      many_collection: pack_templates
      many_field: homepage
      one_collection: homepage
      one_field: featured_packs
      one_collection_field: null
      one_allowed_collections: null
      junction_field: null
      sort_field: null
      one_deselect_action: nullify
  - collection: pack_templates_directus_files
    field: directus_files_id
    related_collection: directus_files
    schema:
      table: pack_templates_directus_files
      column: directus_files_id
      foreign_key_table: directus_files
      foreign_key_column: id
      foreign_key_schema: public
      constraint_name: pack_templates_directus_files_directus_files_id_foreign
      on_update: NO ACTION
      on_delete: NO ACTION
    meta:
      many_collection: pack_templates_directus_files
      many_field: directus_files_id
      one_collection: directus_files
      one_field: null
      one_collection_field: null
      one_allowed_collections: null
      junction_field: pack_templates_id
      sort_field: null
      one_deselect_action: nullify
  - collection: pack_templates_directus_files
    field: pack_templates_id
    related_collection: pack_templates
    schema:
      table: pack_templates_directus_files
      column: pack_templates_id
      foreign_key_table: pack_templates
      foreign_key_column: id
      foreign_key_schema: public
      constraint_name: pack_templates_directus_files_pack_templates_id_foreign
      on_update: NO ACTION
      on_delete: NO ACTION
    meta:
      many_collection: pack_templates_directus_files
      many_field: pack_templates_id
      one_collection: pack_templates
      one_field: additional_images
      one_collection_field: null
      one_allowed_collections: null
      junction_field: directus_files_id
      sort_field: sort
      one_deselect_action: nullify
  - collection: pack_templates_translations
    field: pack_templates_id
    related_collection: pack_templates
    schema:
      table: pack_templates_translations
      column: pack_templates_id
      foreign_key_table: pack_templates
      foreign_key_column: id
      foreign_key_schema: public
      constraint_name: pack_templates_translations_pack_templates_id_foreign
      on_update: NO ACTION
      on_delete: NO ACTION
    meta:
      many_collection: pack_templates_translations
      many_field: pack_templates_id
      one_collection: pack_templates
      one_field: translations
      one_collection_field: null
      one_allowed_collections: null
      junction_field: languages_code
      sort_field: null
      one_deselect_action: nullify
  - collection: pack_templates_translations
    field: languages_code
    related_collection: languages
    schema:
      table: pack_templates_translations
      column: languages_code
      foreign_key_table: languages
      foreign_key_column: code
      foreign_key_schema: public
      constraint_name: pack_templates_translations_languages_code_foreign
      on_update: NO ACTION
      on_delete: NO ACTION
    meta:
      many_collection: pack_templates_translations
      many_field: languages_code
      one_collection: languages
      one_field: null
      one_collection_field: null
      one_allowed_collections: null
      junction_field: pack_templates_id
      sort_field: null
      one_deselect_action: nullify
  - collection: rarities
    field: user_created
    related_collection: directus_users
    schema:
      table: rarities
      column: user_created
      foreign_key_table: directus_users
      foreign_key_column: id
      foreign_key_schema: public
      constraint_name: rarities_user_created_foreign
      on_update: NO ACTION
      on_delete: NO ACTION
    meta:
      many_collection: rarities
      many_field: user_created
      one_collection: directus_users
      one_field: null
      one_collection_field: null
      one_allowed_collections: null
      junction_field: null
      sort_field: null
      one_deselect_action: nullify
  - collection: rarities
    field: user_updated
    related_collection: directus_users
    schema:
      table: rarities
      column: user_updated
      foreign_key_table: directus_users
      foreign_key_column: id
      foreign_key_schema: public
      constraint_name: rarities_user_updated_foreign
      on_update: NO ACTION
      on_delete: NO ACTION
    meta:
      many_collection: rarities
      many_field: user_updated
      one_collection: directus_users
      one_field: null
      one_collection_field: null
      one_allowed_collections: null
      junction_field: null
      sort_field: null
      one_deselect_action: nullify
  - collection: rarities_translations
    field: rarities_id
    related_collection: rarities
    schema:
      table: rarities_translations
      column: rarities_id
      foreign_key_table: rarities
      foreign_key_column: id
      foreign_key_schema: public
      constraint_name: rarities_translations_rarities_id_foreign
      on_update: NO ACTION
      on_delete: NO ACTION
    meta:
      many_collection: rarities_translations
      many_field: rarities_id
      one_collection: rarities
      one_field: translations
      one_collection_field: null
      one_allowed_collections: null
      junction_field: languages_code
      sort_field: null
      one_deselect_action: nullify
  - collection: rarities_translations
    field: languages_code
    related_collection: languages
    schema:
      table: rarities_translations
      column: languages_code
      foreign_key_table: languages
      foreign_key_column: code
      foreign_key_schema: public
      constraint_name: rarities_translations_languages_code_foreign
      on_update: NO ACTION
      on_delete: NO ACTION
    meta:
      many_collection: rarities_translations
      many_field: languages_code
      one_collection: languages
      one_field: null
      one_collection_field: null
      one_allowed_collections: null
      junction_field: rarities_id
      sort_field: null
      one_deselect_action: nullify
  - collection: sets
    field: user_created
    related_collection: directus_users
    schema:
      table: sets
      column: user_created
      foreign_key_table: directus_users
      foreign_key_column: id
      foreign_key_schema: public
      constraint_name: sets_user_created_foreign
      on_update: NO ACTION
      on_delete: NO ACTION
    meta:
      many_collection: sets
      many_field: user_created
      one_collection: directus_users
      one_field: null
      one_collection_field: null
      one_allowed_collections: null
      junction_field: null
      sort_field: null
      one_deselect_action: nullify
  - collection: sets
    field: user_updated
    related_collection: directus_users
    schema:
      table: sets
      column: user_updated
      foreign_key_table: directus_users
      foreign_key_column: id
      foreign_key_schema: public
      constraint_name: sets_user_updated_foreign
      on_update: NO ACTION
      on_delete: NO ACTION
    meta:
      many_collection: sets
      many_field: user_updated
      one_collection: directus_users
      one_field: null
      one_collection_field: null
      one_allowed_collections: null
      junction_field: null
      sort_field: null
      one_deselect_action: nullify
  - collection: sets
    field: collection
    related_collection: collections
    schema:
      table: sets
      column: collection
      foreign_key_table: collections
      foreign_key_column: id
      foreign_key_schema: public
      constraint_name: sets_collection_foreign
      on_update: NO ACTION
      on_delete: NO ACTION
    meta:
      many_collection: sets
      many_field: collection
      one_collection: collections
      one_field: sets
      one_collection_field: null
      one_allowed_collections: null
      junction_field: null
      sort_field: null
      one_deselect_action: nullify
  - collection: sets_translations
    field: sets_id
    related_collection: sets
    schema:
      table: sets_translations
      column: sets_id
      foreign_key_table: sets
      foreign_key_column: id
      foreign_key_schema: public
      constraint_name: sets_translations_sets_id_foreign
      on_update: NO ACTION
      on_delete: NO ACTION
    meta:
      many_collection: sets_translations
      many_field: sets_id
      one_collection: sets
      one_field: translations
      one_collection_field: null
      one_allowed_collections: null
      junction_field: languages_code
      sort_field: null
      one_deselect_action: nullify
  - collection: sets_translations
    field: languages_code
    related_collection: languages
    schema:
      table: sets_translations
      column: languages_code
      foreign_key_table: languages
      foreign_key_column: code
      foreign_key_schema: public
      constraint_name: sets_translations_languages_code_foreign
      on_update: NO ACTION
      on_delete: NO ACTION
    meta:
      many_collection: sets_translations
      many_field: languages_code
      one_collection: languages
      one_field: null
      one_collection_field: null
      one_allowed_collections: null
      junction_field: sets_id
      sort_field: null
      one_deselect_action: nullify<|MERGE_RESOLUTION|>--- conflicted
+++ resolved
@@ -2258,15 +2258,6 @@
       conditions: null
       required: false
       group: null
-<<<<<<< HEAD
-  - collection: faqs
-    field: date_created
-    type: timestamp
-    schema:
-      name: date_created
-      table: faqs
-      data_type: timestamp with time zone
-=======
   - collection: faqs_translations
     field: faqs_id
     type: integer
@@ -2274,7 +2265,6 @@
       name: faqs_id
       table: faqs_translations
       data_type: integer
->>>>>>> 5c968d64
       default_value: null
       generation_expression: null
       max_length: null
