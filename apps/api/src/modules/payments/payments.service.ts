import {
  AdminPaymentList,
  AdminPaymentListQuerystring,
  CirclePaymentQueryType,
  CirclePaymentSourceType,
  CreateBankAccount,
  CreateCard,
  CreatePayment,
  CreateTransferPayment,
  CreateWalletAddress,
  DEFAULT_CURRENCY,
  DEFAULT_LOCALE,
  EventAction,
  EventEntityType,
  NotificationType,
  OwnerExternalId,
  PackType,
  PaymentBankAccountStatus,
  PaymentCardStatus,
  PaymentSortField,
  PaymentStatus,
  SendBankAccountInstructions,
  SortDirection,
  ToPaymentBase,
  UpdatePaymentCard,
  UserAccount,
} from '@algomart/schemas'
import { Transaction } from 'objection'

import { Configuration } from '@/configuration'
import CircleAdapter from '@/lib/circle-adapter'
import CoinbaseAdapter from '@/lib/coinbase-adapter'
import { BidModel } from '@/models/bid.model'
import { EventModel } from '@/models/event.model'
import { PackModel } from '@/models/pack.model'
import { PaymentModel } from '@/models/payment.model'
import { PaymentBankAccountModel } from '@/models/payment-bank-account.model'
import { PaymentCardModel } from '@/models/payment-card.model'
import { UserAccountModel } from '@/models/user-account.model'
import NotificationService from '@/modules/notifications/notifications.service'
import PacksService from '@/modules/packs/packs.service'
import { formatFloatToInt, formatIntToFloat } from '@/utils/format-currency'
import {
  convertFromUSD,
  convertToUSD,
  currency,
  isGreaterThanOrEqual,
} from '@/utils/format-currency'
import { invariant, userInvariant } from '@/utils/invariant'
import { logger } from '@/utils/logger'

export default class PaymentsService {
  logger = logger.child({ context: this.constructor.name })

  constructor(
    private readonly circle: CircleAdapter,
    private readonly coinbase: CoinbaseAdapter,
    private readonly notifications: NotificationService,
    private readonly packs: PacksService
  ) {}

  async getPublicKey() {
    try {
      const publicKey = await this.circle.getPublicKey()
      return publicKey
    } catch {
      return null
    }
  }

  async getPayments({
    locale = DEFAULT_LOCALE,
    page = 1,
    pageSize = 10,
    packId,
    packSlug,
    payerExternalId,
    payerUsername,
    sortBy = PaymentSortField.UpdatedAt,
    sortDirection = SortDirection.Ascending,
  }: AdminPaymentListQuerystring): Promise<AdminPaymentList> {
    let account: UserAccount
    userInvariant(page > 0, 'page must be greater than 0')
    userInvariant(
      pageSize > 0 || pageSize === -1,
      'pageSize must be greater than 0'
    )
    userInvariant(
      [
        PaymentSortField.UpdatedAt,
        PaymentSortField.CreatedAt,
        PaymentSortField.Status,
      ].includes(sortBy),
      'sortBy must be one of createdAt, updatedAt, or status'
    )
    userInvariant(
      [SortDirection.Ascending, SortDirection.Descending].includes(
        sortDirection
      ),
      'sortDirection must be one of asc or desc'
    )

    // Find payer
    const userIdentifier = payerExternalId || payerUsername
    const field = payerUsername ? 'username' : 'externalId'
    if (userIdentifier) {
      account = await UserAccountModel.query()
        .findOne(field, '=', userIdentifier)
        .select('id')
      userInvariant(account, 'user not found', 404)
    }

    const packIds = []
    const packLookup = new Map()

    // Add pack ID to packs array if available
    if (packId) {
      const packDetails = await this.packs.getPackById(packId)
      const { packs: packTemplates } = await this.packs.getPublishedPacks({
        templateIds: [packDetails.templateId],
      })
      const packTemplate = packTemplates.find(
        (t) => t.templateId === packDetails.templateId
      )
      if (packTemplate) {
        packIds.push(packId)
        packLookup.set(packId, {
          ...packTemplate,
          ...packDetails,
        })
      }
    }

    // Find packs and add pack IDs to array if available
    const packQuery: { locale?: string; slug?: string } = {}
    if (locale) packQuery.locale = locale
    if (packSlug) packQuery.slug = packSlug
    if (Object.keys(packQuery).length > 0) {
      const { packs: packTemplates } = await this.packs.getPublishedPacks(
        packQuery
      )
      const templateIds = packTemplates.map((p) => p.templateId)
      const templateLookup = new Map(
        packTemplates.map((p) => [p.templateId, p])
      )
      const packList = await PackModel.query()
        .whereIn('templateId', templateIds)
        .withGraphFetched('activeBid')
      packList.map((p) => {
        const template = templateLookup.get(p.templateId)
        packIds.push(p.id)
        packLookup.set(p.id, {
          ...template,
          ...p,
          activeBid: p?.activeBid?.amount,
        })
      })
    }

    // Find payments in the database
    const query = PaymentModel.query()
    if (account?.id) query.where('payerId', '=', account.id)
    if (packIds && packIds.length > 0) {
      if (!account?.id) {
        query.whereIn('packId', packIds)
      } else {
        query.orWhereIn('packId', packIds)
      }
    }

    const { results, total } = await query
      .orderBy(sortBy, sortDirection)
      .page(page >= 1 ? page - 1 : page, pageSize)
<<<<<<< HEAD
=======
    const { results: payments, total } = results

    const list = payments.map((p) => {
      const pack = packLookup.get(p.packId)
      return {
        ...p,
        pack,
      }
    })
>>>>>>> d2923b0b

    const payments = results.map((payment) => ({
      ...payment,
      pack: packLookup.get(payment.packId),
    }))

    return { payments, total }
  }

  async getCardStatus(cardId: string) {
    let externalId
    // Find card in database
    const foundCard = await PaymentCardModel.query().findById(cardId)

    // If a card was found, use the external ID. Otherwise check by passed in ID.
    if (foundCard) {
      userInvariant(
        foundCard.status !== PaymentCardStatus.Inactive,
        'card is not available',
        404
      )
      externalId = foundCard.externalId
    } else {
      externalId = cardId
    }

    // Retrieve record in Circle API
    const card = await this.circle.getPaymentCardById(externalId)
    userInvariant(card, 'card was not found', 404)

    return {
      status: card.status,
    }
  }

  async getCards(filters: OwnerExternalId) {
    // Find user by external ID
    userInvariant(filters.ownerExternalId, 'owner external ID is required', 400)
    const user: UserAccountModel | undefined = await UserAccountModel.query()
      .where('externalId', '=', filters.ownerExternalId)
      .first()
    userInvariant(user, 'no user found', 404)

    // Find cards in the database
    const cards = await PaymentCardModel.query()
      .where({ ownerId: user.id })
      .andWhereNot('status', PaymentCardStatus.Inactive)
    return cards
  }

  async getBankAccountStatus(bankAccountId: string) {
    // Find bank account in database
    const foundBankAccount = await PaymentBankAccountModel.query().findById(
      bankAccountId
    )

    userInvariant(foundBankAccount, 'bank account is not available', 404)
    const externalId = foundBankAccount.externalId

    // Retrieve record in Circle API
    const bankAccount = await this.circle.getPaymentBankAccountById(externalId)
    userInvariant(bankAccount, 'bank account was not found', 404)

    return {
      status: bankAccount.status,
    }
  }

  async getWireTransferInstructions(bankAccountId: string) {
    // Find bank account in database
    const foundBankAccount = await PaymentBankAccountModel.query().findById(
      bankAccountId
    )

    userInvariant(foundBankAccount, 'bank account is not available', 404)
    const externalId = foundBankAccount.externalId

    // Retrieve record in Circle API
    const bankAccount = await this.circle.getPaymentBankAccountInstructionsById(
      externalId
    )
    userInvariant(bankAccount, 'bank account instructions were not found', 404)

    return {
      ...bankAccount,
      amount: foundBankAccount.amount,
    }
  }

  async createCard(cardDetails: CreateCard, trx?: Transaction) {
    const user: UserAccountModel | undefined = await UserAccountModel.query(trx)
      .where('externalId', cardDetails.ownerExternalId)
      .first()
    userInvariant(user, 'no user found', 404)

    // Create card using Circle API
    const card = await this.circle
      .createPaymentCard({
        idempotencyKey: cardDetails.idempotencyKey,
        keyId: cardDetails.keyId,
        encryptedData: cardDetails.encryptedData,
        billingDetails: cardDetails.billingDetails,
        expMonth: cardDetails.expirationMonth,
        expYear: cardDetails.expirationYear,
        metadata: cardDetails.metadata,
      })
      .catch(() => {
        return null
      })

    invariant(card, 'failed to create card')

    // Create new card in database
    if (cardDetails.saveCard && card) {
      // If default was selected, find any cards marked already as the default and mark false
      if (cardDetails.default === true) {
        await PaymentCardModel.query(trx)
          .where({ ownerId: user.id })
          .andWhere('default', true)
          .patch({
            default: false,
          })
      }
      // Circle may return the same card ID if there's duplicate info
      const newCard = await PaymentCardModel.query(trx)
        .insert({
          ...card,
          ownerId: user.id,
          default: cardDetails.default || false,
        })
        .onConflict('externalId')
        .ignore()
      if (!newCard) {
        return null
      }
      // Create events for card creation
      await EventModel.query(trx).insert({
        action: EventAction.Create,
        entityType: EventEntityType.PaymentCard,
        entityId: newCard.id,
        userAccountId: user.id,
      })

      // If the card was saved, return the card record from the database
      return newCard
    }

    // If card was not saved, return the identifier
    return { externalId: card.externalId, status: card.status }
  }

  async createBankAccount(bankDetails: CreateBankAccount, trx?: Transaction) {
    const user = await UserAccountModel.query(trx)
      .where('externalId', bankDetails.ownerExternalId)
      .first()
    userInvariant(user, 'no user found', 404)

    const { price, packId } = await this.selectPackAndAssignToUser(
      bankDetails.packTemplateId,
      user.id,
      trx
    )

    // Create bank account using Circle API
    const bankAccount = await this.circle
      .createBankAccount({
        idempotencyKey: bankDetails.idempotencyKey,
        accountNumber: bankDetails.accountNumber,
        routingNumber: bankDetails.routingNumber,
        billingDetails: bankDetails.billingDetails,
        bankAddress: bankDetails.bankAddress,
      })
      .catch((error) => {
        this.logger.error(error, 'failed to create bank account')
        return null
      })

    if (!bankAccount) {
      // Remove claim from payment if bank account creation doesn't work
      await this.packs.claimPack(
        {
          packId,
          claimedById: null,
          claimedAt: null,
        },
        trx
      )
      userInvariant(bankAccount, 'bank account could not be created', 400)
    }

    const newBankAccount = await PaymentBankAccountModel.query(trx)
      .insert({
        ...bankAccount,
        amount: price,
        ownerId: user.id,
      })
      .onConflict('externalId')
      .ignore()

    if (!newBankAccount) {
      userInvariant(bankAccount, 'bank account could not be added', 400)
    }

    // Create new payment in database
    const newPayment = await PaymentModel.query(trx).insert({
      externalId: null,
      payerId: user.id,
      packId: packId,
      paymentBankId: newBankAccount.id,
      paymentCardId: null,
      status: PaymentStatus.Pending,
    })

    // Create event for payment creation
    await EventModel.query(trx).insert({
      action: EventAction.Create,
      entityType: EventEntityType.Payment,
      entityId: newPayment.id,
      userAccountId: user.id,
    })

    const bankAccountInstructions =
      await this.circle.getPaymentBankAccountInstructionsById(
        bankAccount.externalId
      )
    userInvariant(
      bankAccountInstructions,
      'bank account instructions were not found',
      404
    )

    // Create events for bank account creation
    await EventModel.query(trx).insert({
      action: EventAction.Create,
      entityType: EventEntityType.PaymentBankAccount,
      entityId: newBankAccount.id,
      userAccountId: user.id,
    })

    return { id: newBankAccount.id, status: bankAccount.status }
  }

  async updateCard(
    cardId: string,
    cardDetails: UpdatePaymentCard,
    trx?: Transaction
  ) {
    // Find user
    const user = await UserAccountModel.query(trx)
      .where('externalId', cardDetails.ownerExternalId)
      .first()
    userInvariant(user, 'no user found', 404)

    // Confirm card exists
    const card = await PaymentCardModel.query(trx).findById(cardId)
    userInvariant(card, 'card was not found', 404)

    if (cardDetails.default === true) {
      // Find any cards marked as the default and mark false
      await PaymentCardModel.query(trx)
        .where({ ownerId: user.id })
        .andWhere('default', true)
        .patch({
          default: false,
        })
    }

    // Update card as new default
    await PaymentCardModel.query(trx)
      .findById(cardId)
      .patch({ default: cardDetails.default })

    await EventModel.query(trx).insert({
      action: EventAction.Update,
      entityType: EventEntityType.PaymentCard,
      entityId: cardId,
    })
  }

  async selectPackAndAssignToUser(
    packTemplateId: string,
    userId: string,
    trx?: Transaction
  ) {
    // Find random pack to award post-payment
    const randomPack = await this.packs.randomPackByTemplateId(
      packTemplateId,
      trx
    )
    userInvariant(randomPack?.id, 'no pack found', 404)

    // Check price is available
    const bid = randomPack.activeBidId
      ? await BidModel.query(trx)
          .select('amount')
          .findById(randomPack.activeBidId)
      : null

    const price =
      randomPack.type === PackType.Auction ? bid?.amount : randomPack.price
    userInvariant(price, 'pack must have a price')

    if (randomPack.type === PackType.Auction) {
      userInvariant(
        bid && isGreaterThanOrEqual(bid.amount, randomPack.price),
        'active bid must be higher than the price of the item'
      )
    }

    // Retrieve exchange rates for app currency and USD
    const exchangeRates = await this.coinbase.getExchangeRates({
      currency: currency.code,
    })
    invariant(exchangeRates, 'unable to find exchange rates')

    // Convert price to USD for payment
    const amount = convertToUSD(price, exchangeRates.rates)
    invariant(amount !== null, 'unable to convert to currency')

    // Claim pack ASAP to ensure it's not claimed by someone else during this flow.
    // We'll later clear this out if the payment fails.
    await this.packs.claimPack(
      {
        packId: randomPack.id,
        claimedById: userId,
        claimedAt: new Date().toISOString(),
      },
      trx
    )

    return { price, priceInUSD: amount, packId: randomPack.id }
  }

  async createPayment(paymentDetails: CreatePayment, trx?: Transaction) {
    const user = await UserAccountModel.query(trx)
      .where('externalId', paymentDetails.payerExternalId)
      .first()

    userInvariant(user, 'user not found', 404)

    const { priceInUSD, packId } = await this.selectPackAndAssignToUser(
      paymentDetails.packTemplateId,
      user.id,
      trx
    )

    // If encrypted details are provided, add to request
    const encryptedDetails = {}
    const {
      keyId,
      encryptedData,
      cardId,
      idempotencyKey,
      metadata,
      verification,
      description,
    } = paymentDetails
    if (keyId) {
      Object.assign(encryptedDetails, { keyId })
    }

    if (encryptedData) {
      Object.assign(encryptedDetails, { encryptedData })
    }

    // Attempt to find card (cardId could be source or db ID)
    const card = await PaymentCardModel.query(trx).findById(cardId)

    // Create payment using Circle API
    const payment = await this.circle
      .createPayment({
        idempotencyKey: idempotencyKey,
        metadata: metadata,
        amount: {
          amount: priceInUSD,
          currency: DEFAULT_CURRENCY,
        },
        verification: verification,
        description: description,
        source: {
          id: card?.externalId || cardId,
          type: CirclePaymentSourceType.card, // @TODO: Update when support ACH
        },
        ...encryptedDetails,
      })
      .catch((error) => {
        this.logger.error(error, 'failed to create payment')
        return null
      })

    if (!payment) {
      // Remove claim from payment if payment doesn't go through
      await this.packs.claimPack(
        {
          packId,
          claimedById: null,
          claimedAt: null,
        },
        trx
      )

      return null
    }

    // Create new payment in database
    // Circle may return the same payment ID if there's duplicate info
    const newPayment = await PaymentModel.query(trx)
      .insert({
        externalId: payment.externalId,
        status: payment.status,
        error: payment.error,
        payerId: user.id,
        packId,
        paymentCardId: card?.id,
      })
      .onConflict('externalId')
      .ignore()

    // Create event for payment creation
    await EventModel.query(trx).insert({
      action: EventAction.Create,
      entityType: EventEntityType.Payment,
      entityId: newPayment.id,
      userAccountId: user.id,
    })

    return newPayment
  }

  async findTransferByAddress(destinationAddress: string) {
    // Find merchant wallet
    const merchantWallet = await this.circle.getMerchantWallet()

    // Last 24 hours
    const newDate24HoursInPast = new Date(
      new Date().setDate(new Date().getDate() - 1)
    ).toISOString()

    // Find transfer by address in last 24 hours
    const searchParams = { from: newDate24HoursInPast.toString() }
    if (merchantWallet?.walletId)
      Object.assign(searchParams, {
        destinationWalletId: merchantWallet.walletId,
      })
    const transfer = await this.circle.getTransferForAddress(
      searchParams,
      destinationAddress
    )
    return transfer
  }

  async createTransferPayment(
    transferDetails: CreateTransferPayment,
    trx?: Transaction
  ) {
    const user = await UserAccountModel.query(trx)
      .where('externalId', transferDetails.payerExternalId)
      .first()
    userInvariant(user, 'no user found', 404)

    userInvariant(transferDetails.transferId, 'transfer ID not provided', 400)

    const { packId, price } = await this.selectPackAndAssignToUser(
      transferDetails.packTemplateId,
      user.id,
      trx
    )

    // Find transfer
    const transfer = await this.circle.getTransferById(
      transferDetails.transferId
    )
    userInvariant(transfer, 'transfer not found', 404)

    // Retrieve exchange rates for app currency and USD
    const exchangeRates = await this.coinbase.getExchangeRates({
      currency: currency.code,
    })
    invariant(exchangeRates, 'unable to find exchange rates')

    // Convert from USD to native currency integer
    const amount = convertFromUSD(transfer.amount, exchangeRates.rates)
    invariant(amount !== null, 'unable to convert to currency')
    const amountInt = formatFloatToInt(amount)

    // Check the payment amount is correct
    const isCorrectAmount = amountInt === price
    userInvariant(isCorrectAmount, 'incorrect amount was sent', 400)
    // @TODO: Handle situation better - send notification to user

    // Create new payment in database
    const newPayment = await PaymentModel.query(trx).insert({
      externalId: null,
      payerId: user.id,
      packId: packId,
      paymentCardId: null,
      paymentBankId: null,
      status: transfer?.status ? transfer.status : PaymentStatus.Pending,
      transferId: transfer?.externalId ? transfer.externalId : null,
      destinationAddress: transferDetails.destinationAddress,
    })
    userInvariant(newPayment, 'payment could not be created', 400)

    // Create event for payment creation
    await EventModel.query(trx).insert({
      action: EventAction.Create,
      entityType: EventEntityType.Payment,
      entityId: newPayment.id,
      userAccountId: user.id,
    })

    return newPayment
  }

  async generateAddress(request: CreateWalletAddress) {
    // Find the merchant wallet
    const merchantWallet = await this.circle.getMerchantWallet()
    userInvariant(merchantWallet, 'no wallet found', 404)
    // Create blockchain address
    const address = await this.circle.createBlockchainAddress({
      idempotencyKey: request.idempotencyKey,
      walletId: merchantWallet.walletId,
    })
    userInvariant(address, 'wallet could not be created', 401)
    return address
  }

  async handleWirePayment(
    payment: PaymentModel,
    trx?: Transaction
  ): Promise<ToPaymentBase | null> {
    if (!payment.id || !payment.paymentBankId || !payment.packId) return null
    // Find bank account in database
    const foundBankAccount = await PaymentBankAccountModel.query().findById(
      payment.paymentBankId
    )
    userInvariant(foundBankAccount, 'bank account was not found', 404)

    // Last 24 hours
    const newDate24HoursInPast = new Date(
      new Date().setDate(new Date().getDate() - 1)
    ).toISOString()

    // Get recent payments of wire type
    const payments = await this.circle.getPayments({
      from: newDate24HoursInPast.toString(),
      type: CirclePaymentQueryType.wire,
    })
    if (!payments) return null

    // Retrieve exchange rates for app currency and USD
    const exchangeRates = await this.coinbase.getExchangeRates({
      currency: currency.code,
    })
    invariant(exchangeRates, 'unable to find exchange rates')

    // Find payment with matching source ID
    const sourcePayment = payments.find((currentPayment) => {
      // Convert price to USD for payment
      const amount = convertFromUSD(currentPayment.amount, exchangeRates.rates)
      invariant(amount !== null, 'unable to convert to currency')
      const amountInt = formatFloatToInt(amount)
      return (
        currentPayment.sourceId === foundBankAccount.externalId &&
        amountInt === foundBankAccount.amount
      )
    })
    if (!sourcePayment) return null
    // Update payment details
    if (payment.status !== sourcePayment.status || !payment.externalId) {
      await PaymentModel.query(trx).patchAndFetchById(payment.id, {
        externalId: sourcePayment.externalId,
        status: sourcePayment.status,
      })
    }
    return sourcePayment
  }

  async getPaymentById(paymentId: string) {
    const payment = await PaymentModel.query().findById(paymentId)
    userInvariant(payment, 'payment not found', 404)
    return payment
  }

  async removeCardById(cardId: string, trx?: Transaction) {
    // Confirm card exists
    const card = await PaymentCardModel.query(trx).findById(cardId)
    userInvariant(card, 'card was not found', 404)

    // Remove card
    await PaymentCardModel.query(trx)
      .findById(cardId)
      .patch({ status: PaymentCardStatus.Inactive })

    await EventModel.query(trx).insert({
      action: EventAction.Delete,
      entityType: EventEntityType.PaymentCard,
      entityId: cardId,
    })
  }

  async sendWireInstructions(
    details: SendBankAccountInstructions,
    trx?: Transaction
  ) {
    const user = await UserAccountModel.query(trx)
      .where('externalId', details.ownerExternalId)
      .first()
    userInvariant(user, 'no user found', 404)

    // Find bank account in database
    const foundBankAccount = await PaymentBankAccountModel.query().findById(
      details.bankAccountId
    )
    userInvariant(foundBankAccount, 'bank account is not available', 404)

    // Get wire instructions
    const bankAccountInstructions = await this.getWireTransferInstructions(
      details.bankAccountId
    )
    userInvariant(
      bankAccountInstructions,
      'bank account instructions were not found',
      404
    )

    const payment = await PaymentModel.query().findOne({
      paymentBankId: details.bankAccountId,
    })
    userInvariant(
      payment && payment.packId,
      'associated payment was not found',
      404
    )

    // Get pack template details
    const packTemplate = await this.packs.getPackById(payment.packId)
    userInvariant(packTemplate, 'pack template was not found', 404)

    // Send bank account instructions to user
    await this.notifications.createNotification(
      {
        type: NotificationType.WireInstructions,
        userAccountId: user.id,
        variables: {
          amount: formatIntToFloat(foundBankAccount.amount),
          packTitle: packTemplate.title,
          trackingRef: bankAccountInstructions.trackingRef,
          beneficiaryName: bankAccountInstructions.beneficiary.name,
          beneficiaryAddress1: bankAccountInstructions.beneficiary.address1,
          beneficiaryAddress2: bankAccountInstructions.beneficiary.address2,
          beneficiaryBankName:
            bankAccountInstructions.beneficiaryBank.name || '',
          beneficiaryBankSwiftCode:
            bankAccountInstructions.beneficiaryBank.swiftCode || '',
          beneficiaryBankRoutingNumber:
            bankAccountInstructions.beneficiaryBank.routingNumber,
          beneficiaryBankAccountingNumber:
            bankAccountInstructions.beneficiaryBank.accountNumber,
          beneficiaryBankAddress:
            bankAccountInstructions.beneficiaryBank.address || '',
          beneficiaryBankCity:
            bankAccountInstructions.beneficiaryBank.city || '',
          beneficiaryBankPostalCode:
            bankAccountInstructions.beneficiaryBank.postalCode || '',
          beneficiaryBankCountry:
            bankAccountInstructions.beneficiaryBank.country || '',
        },
      },
      trx
    )

    return true
  }

  async updatePaymentStatuses(trx?: Transaction) {
    const pendingPayments = await PaymentModel.query(trx)
      // Pending and Confirmed are non-final statuses
      .whereIn('status', [PaymentStatus.Pending, PaymentStatus.Confirmed])
      // Prioritize pending payments
      .orderBy('status', 'desc')
      .limit(10)

    if (pendingPayments.length === 0) return 0
    let updatedPayments = 0

    await Promise.all(
      pendingPayments.map(async (payment) => {
        let status: PaymentStatus | undefined
        // Card flow
        if (payment.externalId && payment.paymentCardId) {
          const circlePayment = await this.circle.getPaymentById(
            payment.externalId
          )
          invariant(
            circlePayment,
            `external payment ${payment.externalId} not found`
          )

          if (payment.status !== circlePayment.status) {
            await PaymentModel.query(trx).patchAndFetchById(payment.id, {
              status: circlePayment.status,
            })
            status = circlePayment.status
            updatedPayments++
          }
        }
        // Wire transfer flow
        else if (payment.paymentBankId) {
          const wirePayment = await this.handleWirePayment(payment, trx)
          if (wirePayment) {
            status = wirePayment.status
            updatedPayments++
          }
        }
        // Crypto flow
        else if (payment.destinationAddress) {
          const transfer = payment.transferId
            ? await this.circle.getTransferById(payment.transferId)
            : await this.findTransferByAddress(payment.destinationAddress)
          if (
            transfer &&
            (payment.status !== transfer.status || !payment.transferId)
          ) {
            await PaymentModel.query(trx).patchAndFetchById(payment.id, {
              status: transfer.status,
              transferId: transfer.externalId,
            })
            status = transfer.status
            updatedPayments++
          }
        }
        // If the new payment status is resolved as Paid:
        if (status === PaymentStatus.Paid && payment.packId) {
          // @TODO: Take action if payment is successful
        }
        // If the new payment status is resolved as Failed:
        if (status === PaymentStatus.Failed) {
          // @TODO: Take action if payment fails
        }
        return
      })
    )

    return updatedPayments
  }

  async updatePaymentBankStatuses(trx?: Transaction) {
    const pendingPaymentBanks = await PaymentBankAccountModel.query(trx)
      .where('status', PaymentBankAccountStatus.Pending)
      .limit(10)

    if (pendingPaymentBanks.length === 0) return 0
    let updatedPaymentCards = 0

    await Promise.all(
      pendingPaymentBanks.map(async (bank) => {
        const circleBankAccount = await this.circle.getPaymentBankAccountById(
          bank.externalId
        )
        invariant(
          circleBankAccount,
          `external bank account ${bank.externalId} not found`
        )

        if (bank.status !== circleBankAccount.status) {
          await PaymentBankAccountModel.query(trx).patchAndFetchById(bank.id, {
            status: circleBankAccount.status,
          })
          updatedPaymentCards++
        }
      })
    )

    return updatedPaymentCards
  }

  async updatePaymentCardStatuses(trx?: Transaction) {
    const pendingPaymentCards = await PaymentCardModel.query(trx)
      .where('status', PaymentCardStatus.Pending)
      .limit(10)

    if (pendingPaymentCards.length === 0) return 0
    let updatedPaymentCards = 0

    await Promise.all(
      pendingPaymentCards.map(async (paymentCard) => {
        const circlePaymentCard = await this.circle.getPaymentCardById(
          paymentCard.externalId
        )
        invariant(
          circlePaymentCard,
          `external payment card ${paymentCard.externalId} not found`
        )

        if (paymentCard.status !== circlePaymentCard.status) {
          await PaymentCardModel.query(trx).patchAndFetchById(paymentCard.id, {
            status: circlePaymentCard.status,
          })
          updatedPaymentCards++
        }
      })
    )

    return updatedPaymentCards
  }

  async getCurrency() {
    return Configuration.currency
  }
}<|MERGE_RESOLUTION|>--- conflicted
+++ resolved
@@ -171,18 +171,6 @@
     const { results, total } = await query
       .orderBy(sortBy, sortDirection)
       .page(page >= 1 ? page - 1 : page, pageSize)
-<<<<<<< HEAD
-=======
-    const { results: payments, total } = results
-
-    const list = payments.map((p) => {
-      const pack = packLookup.get(p.packId)
-      return {
-        ...p,
-        pack,
-      }
-    })
->>>>>>> d2923b0b
 
     const payments = results.map((payment) => ({
       ...payment,
