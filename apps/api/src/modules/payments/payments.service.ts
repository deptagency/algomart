--- conflicted
+++ resolved
@@ -802,43 +802,42 @@
       }
     }
 
-<<<<<<< HEAD
     // STATUS CHANGED
-    if (payment.status !== sourcePayment.status && // Automated notifications to customer service
-      Configuration.customerServiceEmail) {
-        if (sourcePayment.status === PaymentStatus.Failed) {
-          const packTemplate = await this.packs.getPackById(payment.packId)
-          await this.notifications.createNotification(
-            {
-              type: NotificationType.CSWirePaymentFailed,
-              userAccountId: payment.payerId,
-              variables: {
-                packTitle: packTemplate.title,
-                paymentId: payment.id,
-                amount: sourcePayment.amount,
-              },
+    if (
+      payment.status !== sourcePayment.status && // Automated notifications to customer service
+      Configuration.customerServiceEmail
+    ) {
+      if (sourcePayment.status === PaymentStatus.Failed) {
+        const packTemplate = await this.packs.getPackById(payment.packId)
+        await this.notifications.createNotification(
+          {
+            type: NotificationType.CSWirePaymentFailed,
+            userAccountId: payment.payerId,
+            variables: {
+              packTitle: packTemplate.title,
+              paymentId: payment.id,
+              amount: sourcePayment.amount,
             },
-            trx
-          )
-        } else if (sourcePayment.status === PaymentStatus.Paid) {
-          const packTemplate = await this.packs.getPackById(payment.packId)
-          await this.notifications.createNotification(
-            {
-              type: NotificationType.CSWirePaymentSuccess,
-              userAccountId: payment.payerId,
-              variables: {
-                packTitle: packTemplate.title,
-                paymentId: payment.id,
-                amount: sourcePayment.amount,
-              },
+          },
+          trx
+        )
+      } else if (sourcePayment.status === PaymentStatus.Paid) {
+        const packTemplate = await this.packs.getPackById(payment.packId)
+        await this.notifications.createNotification(
+          {
+            type: NotificationType.CSWirePaymentSuccess,
+            userAccountId: payment.payerId,
+            variables: {
+              packTitle: packTemplate.title,
+              paymentId: payment.id,
+              amount: sourcePayment.amount,
             },
-            trx
-          )
-        }
+          },
+          trx
+        )
       }
-
-=======
->>>>>>> f1728bbe
+    }
+
     return sourcePayment
   }
 
