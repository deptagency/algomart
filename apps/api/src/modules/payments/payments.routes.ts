--- conflicted
+++ resolved
@@ -313,13 +313,9 @@
     .get<PaymentsService>(PaymentsService.name)
   const payment = await paymentService.getPaymentById(
     request.params.paymentId,
-<<<<<<< HEAD
-    request.query.isAdmin,
-    request.transaction,
-    request.knexRead
-=======
-    request.query
->>>>>>> 82ae98e4
+    request.query,
+    request.transaction,
+    request.knexRead
   )
   if (payment) {
     reply.status(200).send(payment)
