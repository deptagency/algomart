import {
  AlgorandAccount,
  AlgorandTransaction,
  AlgorandTransactionStatus,
  Collectible,
  DEFAULT_LANG,
  DirectusCollectibleTemplate,
  DirectusPackTemplate,
  DirectusRarity,
  DirectusStatus,
  IPFSStatus,
  Pack,
  PackCollectibleDistribution,
  PackCollectibleOrder,
  PackType,
  UserAccount,
} from '@algomart/schemas'
<<<<<<< HEAD
=======
import {
  DirectusCollectibleTemplate,
  DirectusFile,
  DirectusPackTemplate,
  DirectusRarity,
  DirectusStatus,
} from '@algomart/shared/adapters'
>>>>>>> cca23e4f
import { encrypt } from '@algomart/shared/utils'
import { fakeAddressFor } from '@api-tests/setup-tests'
import { Knex } from 'knex'
import { Factory } from 'rosie'
import { v4 } from 'uuid'

import { Configuration } from '../configuration'

// #region Factories

export const algorandTransactionFactory = Factory.define<AlgorandTransaction>(
  'AlgorandTransaction'
)
  .sequence('id', () => v4())
  .attr('address', () => fakeAddressFor('transaction'))
  .attr('createdAt', () => new Date().toISOString())
  .attr('updatedAt', () => new Date().toISOString())
  .attr('error', () => null)
  .attr('groupId', () => null)
  .attr('status', AlgorandTransactionStatus.Pending)

export const algorandAccountFactory = Factory.define<AlgorandAccount>(
  'AlgorandAccount'
)
  .sequence('id', () => v4())
  .option('creationTransaction', () => algorandTransactionFactory.build())
  .option('mnemonic', 'secret mnemonic')
  .option('passphrase', '000000')
  .attr('address', () => fakeAddressFor('account'))
  .attr('createdAt', () => new Date().toISOString())
  .attr('updatedAt', () => new Date().toISOString())
  .attr(
    'creationTransactionId',
    ['creationTransaction'],
    (creationTransaction) => creationTransaction.id
  )
  .attr('encryptedKey', ['mnemonic', 'passphrase'], (mnemonic, passphrase) =>
    encrypt(mnemonic, passphrase, Configuration.secret)
  )

export const userAccountFactory = Factory.define<UserAccount>('UserAccount')
  .sequence('id', () => v4())
  .option('algorandAccount', () => algorandAccountFactory.build())
  .attr(
    'algorandAccountId',
    ['algorandAccount'],
    (algorandAccount) => algorandAccount.id
  )
  .attr('language', () => DEFAULT_LANG)
  .attr('createdAt', () => new Date().toISOString())
  .attr('updatedAt', () => new Date().toISOString())
  .attr('externalId', () => v4())
  .attr('username', () => 'test')
  .attr('email', ['username'], (username) => `${username}@test.local`)

export const rarityFactory = Factory.define<DirectusRarity>('DirectusRarity')
  .sequence('id', () => v4())
  .option('name', 'Test Rarity')
  .attr('code', 'RR')
  .attr('color', '#FF0000')
  .attr('translations', ['name'], (name) => [
    {
<<<<<<< HEAD
      languages_code: DEFAULT_LANG,
=======
      locale_code: DEFAULT_LOCALE,
>>>>>>> cca23e4f
      name,
    },
  ])

export const collectibleTemplateFactory =
  Factory.define<DirectusCollectibleTemplate>('DirectusCollectibleTemplate')
    .sequence('id', () => v4())
    .option('title', 'Test Collectible')
    .option('subtitle', 'Test Collectible Subtitle')
    .option('body', 'Test Collectible Body')
    .attr('pack_template', () => packTemplateFactory.build())
    .attr('preview_image', () => fileFactory.build())
    .attr('rarity', () => rarityFactory.build())
    .attr('status', DirectusStatus.Published)
    .attr('total_editions', 10)
    .attr('unique_code', 'CODE0000')
    .attr(
      'translations',
      ['title', 'subtitle', 'body'],
      (title, subtitle, body) => [
        {
<<<<<<< HEAD
          languages_code: DEFAULT_LANG,
=======
          locale_code: DEFAULT_LOCALE,
>>>>>>> cca23e4f
          title,
          subtitle,
          body,
        },
      ]
    )

export const packTemplateFactory = Factory.define<DirectusPackTemplate>(
  'PackTemplate'
)
  .sequence('id', () => v4())
  .option('title', 'Test Pack')
  .option('subtitle', 'Test Pack Subtitle')
  .option('body', 'Test Pack Body')
  .attr('additional_images', [])
  .attr('auction_until', null)
  .attr('nft_distribution', PackCollectibleDistribution.Random)
  .attr('nft_order', PackCollectibleOrder.Random)
  .attr('nft_templates', [])
  .attr('nfts_per_pack', 1)
  .attr('pack_image', () => fileFactory.build())
  .attr('price', 0)
  .attr('released_at', () => new Date().toISOString())
  .attr('slug', 'test-pack')
  .attr('show_nfts', false)
  .attr('status', DirectusStatus.Published)
  .attr('type', PackType.Free)
  .attr('allow_bid_expiration', false)
  .attr('one_pack_per_customer', false)
  .attr(
    'translations',
    ['title', 'subtitle', 'body'],
    (title, subtitle, body) => [
      {
<<<<<<< HEAD
        languages_code: DEFAULT_LANG,
=======
        locale_code: DEFAULT_LOCALE,
>>>>>>> cca23e4f
        title,
        subtitle,
        body,
      },
    ]
  )

export const packFactory = Factory.define<Pack>('Pack')
  .sequence('id', () => v4())
  .option('template', () => packTemplateFactory.build())
  .attr('createdAt', () => new Date().toISOString())
  .attr('updatedAt', () => new Date().toISOString())
  .attr('claimedAt', null)
  .attr('ownerId', null)
  .attr('redeemCode', null)
  .attr('templateId', ['template'], (template) => template.id)

export const collectibleFactory = Factory.define<Collectible>('Collectible')
  .sequence('id', () => v4())
  .option('template', () => collectibleTemplateFactory.build())
  .attr('createdAt', () => new Date().toISOString())
  .attr('updatedAt', () => new Date().toISOString())
  .attr('address', null)
  .attr('creationTransactionId', null)
  .attr('claimedAt', null)
  .attr('edition', 1)
  .attr('latestTransferTransactionId', null)
  .attr('ownerId', null)
  .attr('packId', null)
  .attr('templateId', ['template'], (template) => template.id)
  .attr('assetMetadataHash', 'abc')
  .attr('assetUrl', 'abc')
  .attr('ipfsStatus', IPFSStatus.Stored)

export const fileFactory = Factory.define<DirectusFile>('DirectusFile')
  .sequence('id', () => v4())
  .option('filename_disk', 'abc.jpg')
  .option('storage', 'local')
  .option('title', 'Test File Title')
  .option('subtitle', 'Test File Subtitle')

// #endregion

// #region Helpers

export async function createUserAccount(
  knex: Knex,
  {
    email,
    externalId,
    username,
    status = AlgorandTransactionStatus.Pending,
  }: Pick<UserAccount, 'email' | 'username' | 'externalId'> & {
    status?: AlgorandTransactionStatus
  }
) {
  const algorandAccountTransaction = algorandTransactionFactory.build({
    status,
  })
  const algorandAccount = algorandAccountFactory.build({
    creationTransactionId: algorandAccountTransaction.id,
  })
  const userAccount = userAccountFactory.build({
    algorandAccountId: algorandAccount.id,
    email,
    externalId,
    username,
  })

  await knex('AlgorandTransaction').insert(algorandAccountTransaction)
  await knex('AlgorandAccount').insert(algorandAccount)
  await knex('UserAccount').insert(userAccount)

  return {
    algorandAccount,
    userAccount,
    algorandAccountTransaction,
  }
}

export async function createPackWithCollectibles(
  knex: Knex,
  {
    count,
    ownerId,
    redeemCode,
  }: {
    redeemCode?: string
    count: number
    ownerId?: string
  }
) {
  const pack = packFactory.build({
    claimedAt: ownerId ? new Date().toISOString() : null,
    ownerId,
    redeemCode,
  })
  const collectibleCreateTransactions = algorandTransactionFactory.buildList(
    count,
    {
      status: AlgorandTransactionStatus.Confirmed,
    }
  )
  const collectibleTransferTransactions = algorandTransactionFactory.buildList(
    count,
    {
      status: AlgorandTransactionStatus.Confirmed,
    }
  )
  const collectibles = collectibleFactory.buildList(count, {
    packId: pack.id,
    claimedAt: ownerId ? new Date().toISOString() : null,
    ownerId,
  })
  for (const [index, collectible] of collectibles.entries()) {
    collectible.address = index + 1
    collectible.creationTransactionId = collectibleCreateTransactions[index].id
    if (ownerId) {
      collectible.latestTransferTransactionId =
        collectibleTransferTransactions[index].id
    }
  }

  await knex('Pack').insert(pack)
  await knex('AlgorandTransaction').insert([
    ...collectibleCreateTransactions,
    ...collectibleTransferTransactions,
  ])
  await knex('Collectible').insert(collectibles)

  return {
    pack,
    collectibles,
    collectibleCreateTransactions,
    collectibleTransferTransactions,
  }
}

// #endregion

// export async function seed(knex: Knex): Promise<void> {
export async function seed(): Promise<void> {
  // const { userAccount } = await createUserAccount(knex, {
  //   email: 'one@test.local',
  //   externalId: 'one',
  //   username: 'one',
  //   status: AlgorandTransactionStatus.Confirmed,
  // })
  // await createPackWithCollectibles(knex, {
  //   count: 3,
  //   ownerId: userAccount.id,
  // })
  // await createPackWithCollectibles(knex, {
  //   count: 3,
  // })
  // await createPackWithCollectibles(knex, {
  //   count: 3,
  //   redeemCode: 'TEST1234ABCD',
  // })
}<|MERGE_RESOLUTION|>--- conflicted
+++ resolved
@@ -4,10 +4,6 @@
   AlgorandTransactionStatus,
   Collectible,
   DEFAULT_LANG,
-  DirectusCollectibleTemplate,
-  DirectusPackTemplate,
-  DirectusRarity,
-  DirectusStatus,
   IPFSStatus,
   Pack,
   PackCollectibleDistribution,
@@ -15,8 +11,6 @@
   PackType,
   UserAccount,
 } from '@algomart/schemas'
-<<<<<<< HEAD
-=======
 import {
   DirectusCollectibleTemplate,
   DirectusFile,
@@ -24,7 +18,6 @@
   DirectusRarity,
   DirectusStatus,
 } from '@algomart/shared/adapters'
->>>>>>> cca23e4f
 import { encrypt } from '@algomart/shared/utils'
 import { fakeAddressFor } from '@api-tests/setup-tests'
 import { Knex } from 'knex'
@@ -87,11 +80,7 @@
   .attr('color', '#FF0000')
   .attr('translations', ['name'], (name) => [
     {
-<<<<<<< HEAD
       languages_code: DEFAULT_LANG,
-=======
-      locale_code: DEFAULT_LOCALE,
->>>>>>> cca23e4f
       name,
     },
   ])
@@ -113,11 +102,7 @@
       ['title', 'subtitle', 'body'],
       (title, subtitle, body) => [
         {
-<<<<<<< HEAD
           languages_code: DEFAULT_LANG,
-=======
-          locale_code: DEFAULT_LOCALE,
->>>>>>> cca23e4f
           title,
           subtitle,
           body,
@@ -152,11 +137,7 @@
     ['title', 'subtitle', 'body'],
     (title, subtitle, body) => [
       {
-<<<<<<< HEAD
         languages_code: DEFAULT_LANG,
-=======
-        locale_code: DEFAULT_LOCALE,
->>>>>>> cca23e4f
         title,
         subtitle,
         body,
