--- conflicted
+++ resolved
@@ -1,16 +1,13 @@
-<<<<<<< HEAD
-import { Knex } from 'knex'
-=======
 import { CollectiblesService } from '@algomart/shared/services'
 import { DependencyResolver } from '@algomart/shared/utils'
->>>>>>> d1fbae7c
+import { Knex } from 'knex'
 import { Model } from 'objection'
 
 import { logger } from '../configuration/logger'
 
 export default async function mintCollectibles(
   registry: DependencyResolver,
-  knexMain: Knex
+  knexRead?: Knex
 ) {
   const log = logger.child({ task: 'mint-collectibles' })
   const collectibles = registry.get<CollectiblesService>(
@@ -19,7 +16,7 @@
 
   const trx = await Model.startTransaction()
   try {
-    const result = await collectibles.mintCollectibles(trx)
+    const result = await collectibles.mintCollectibles(trx, knexRead)
     log.info('minted %d collectibles', result)
     await trx.commit()
   } catch (error) {
