import { Static, Type } from '@sinclair/typebox'

import { UserAccountSchema } from './accounts'
import { PackBaseSchema,PackSchema } from './packs'
import {
  BaseSchema,
  IdSchema,
  Nullable,
  PaginationSchema,
  Simplify,
  SortDirection,
} from './shared'

// #region Enums

export enum CircleVerificationAVSSuccessCode {
  D = 'D',
  F = 'F',
  M = 'M',
  X = 'X',
  Y = 'Y',
}

export enum CircleVerificationAVSFailureCode {
  A = 'A',
  B = 'B',
  C = 'C',
  E = 'E',
  G = 'G',
  I = 'I',
  K = 'K',
  L = 'L',
  N = 'N',
  O = 'O',
  P = 'P',
  R = 'R',
  S = 'S',
  U = 'U',
  W = 'W',
  Z = 'Z',
  '-' = '-',
}

export enum CircleVerificationAVSCodeOptions {
  not_requested = 'not_requested',
  pending = 'pending',
}

export enum CircleVerificationCvvStatus {
  NotRequested = 'not_requested',
  Pass = 'pass',
  Fail = 'fail',
  Unavailable = 'unavailable',
  Pending = 'pending',
}

export enum CircleVerificationThreeDSecureStatus {
  Pass = 'pass',
  Fail = 'fail',
}

export enum CirclePaymentVerificationOptions {
  none = 'none',
  cvv = 'cvv',
  three_d_secure = 'three_d_secure',
}

// You can see descriptions for these errors at https://developers.circle.com/docs/entity-errors

export enum CirclePaymentErrorCode {
  account_ineligible = 'account_ineligible',
  account_name_mismatch = 'account_name_mismatch',
  account_number_mismatch = 'account_number_mismatch',
  bank_account_ineligible = 'bank_account_ineligible',
  bank_transaction_error = 'bank_transaction_error',
  card_account_ineligible = 'card_account_ineligible',
  card_cvv_invalid = 'card_cvv_invalid',
  card_expired = 'card_expired',
  card_failed = 'card_failed',
  card_invalid = 'card_invalid',
  card_limit_violated = 'card_limit_violated',
  card_not_honored = 'card_not_honored',
  card_restricted = 'card_restricted',
  customer_name_mismatch = 'customer_name_mismatch',
  institution_name_mismatch = 'institution_name_mismatch',
  invalid_account_number = 'invalid_account_number',
  invalid_ach_rtn = 'invalid_ach_rtn',
  invalid_wire_rtn = 'invalid_wire_rtn',
  payment_canceled = 'payment_canceled',
  payment_denied = 'payment_denied',
  payment_failed = 'payment_failed',
  payment_failed_balance_check = 'payment_failed_balance_check',
  payment_fraud_detected = 'payment_fraud_detected',
  payment_not_funded = 'payment_not_funded',
  payment_not_supported_by_issuer = 'payment_not_supported_by_issuer',
  payment_returned = 'payment_returned',
  payment_stopped_by_issuer = 'payment_stopped_by_issuer',
  payment_unprocessable = 'payment_unprocessable',
  reference_id_invalid = 'ref_id_invalid',
  unauthorized_transaction = 'unauthorized_transaction',
  wallet_address_mismatch = 'wallet_address_mismatch',
<<<<<<< HEAD
=======
  three_d_secure_action_expired = 'three_d_secure_action_expired',
  three_d_secure_failure = 'three_d_secure_failure',
  three_d_secure_invalid_request = 'three_d_secure_invalid_request',
  three_d_secure_not_supported = 'three_d_secure_not_supported',
  three_d_secure_required = 'three_d_secure_required',
>>>>>>> 82ae98e4
}

export enum CircleCardErrorCode {
  card_account_ineligible = 'card_account_ineligible',
  card_address_mismatch = 'card_address_mismatch',
  card_cvv_invalid = 'card_cvv_invalid',
  card_cvv_required = 'card_cvv_required',
  card_expired = 'card_expired',
  card_failed = 'card_failed',
  card_invalid = 'card_invalid',
  card_limit_violated = 'card_limit_violated',
  card_not_honored = 'card_not_honored',
  card_zip_mismatch = 'card_zip_mismatch',
  risk_denied = 'risk_denied',
<<<<<<< HEAD
  three_d_secure_action_expired = 'three_d_secure_action_expired',
  three_d_secure_failure = 'three_d_secure_failure',
  three_d_secure_invalid_request = 'three_d_secure_invalid_request',
  three_d_secure_not_supported = 'three_d_secure_not_supported',
  three_d_secure_required = 'three_d_secure_required',
=======
>>>>>>> 82ae98e4
  verification_failed = 'verification_failed',
  verification_fraud_detected = 'verification_fraud_detected',
  verification_not_supported_by_issuer = 'verification_not_supported_by_issuer',
  verification_stopped_by_issuer = 'verification_stopped_by_issuer',
}

export enum CircleTransferErrorCode {
  insufficient_funds = 'insufficient_funds',
  blockchain_error = 'blockchain_error',
  transfer_denied = 'transfer_denied',
  transfer_failed = 'transfer_failed',
}

export enum CirclePaymentStatus {
  Pending = 'pending',
  Failed = 'failed',
  Confirmed = 'confirmed',
  ActionRequired = 'action_required',
  Paid = 'paid',
}

export enum CircleBankAccountStatus {
  Pending = 'pending',
  Failed = 'failed',
  Complete = 'complete',
}

export enum CircleCardStatus {
  Pending = 'pending',
  Failed = 'failed',
  Complete = 'complete',
}

export enum CircleTransferStatus {
  Pending = 'pending',
  Failed = 'failed',
  Complete = 'complete',
}

export enum PaymentStatus {
  Pending = 'pending',
  Failed = 'failed',
  Confirmed = 'confirmed',
  ActionRequired = 'action_required',
  Paid = 'paid',
}

export enum PaymentCardStatus {
  Pending = 'pending',
  Failed = 'failed',
  Complete = 'complete',
  Inactive = 'inactive',
}

export enum PaymentBankAccountStatus {
  Pending = 'pending',
  Failed = 'failed',
  Complete = 'complete',
  Inactive = 'inactive',
}

export enum CirclePaymentSourceType {
  card = 'card',
  ach = 'ach',
  sepa = 'sepa',
  wire = 'wire',
}

export enum CircleTransferSourceType {
  wallet = 'wallet',
}

export enum CirclePaymentQueryType {
  card = 'card',
  ach = 'ach',
  sepa = 'sepa',
  wire = 'wire',
}

export enum CheckoutMethod {
  card = 'card',
  wire = 'wire',
  crypto = 'crypto',
}

export enum CheckoutStatus {
  passphrase = 'passphrase',
  form = 'form',
  loading = 'loading',
  success = 'success',
  error = 'error',
  summary = 'summary',
}

export enum PaymentSortField {
  CreatedAt = 'createdAt',
  UpdatedAt = 'updatedAt',
  Status = 'status',
}

// #endregion
// #region Schemas

const ToPaymentBankAccountBaseSchema = Type.Object({
  externalId: Type.String({ format: 'uuid' }),
  description: Type.String(),
  status: Type.Enum(PaymentBankAccountStatus),
})

const ToPaymentCardBaseSchema = Type.Object({
  expirationMonth: Type.Optional(Type.String()),
  expirationYear: Type.Optional(Type.String()),
  externalId: Type.String({ format: 'uuid' }),
  ownerExternalId: Type.Optional(Type.String()),
  network: Type.String(),
  lastFour: Type.String(),
  status: Type.Optional(Type.Enum(PaymentCardStatus)),
  error: Type.Optional(Type.Enum(CircleCardErrorCode)),
})

export const ToPaymentBaseSchema = Type.Object({
  externalId: Type.String({ format: 'uuid' }),
  status: Type.Optional(Type.Enum(PaymentStatus)),
  error: Type.Optional(
    Type.Union([
      Type.Enum(CirclePaymentErrorCode),
      Type.Enum(CircleTransferErrorCode),
    ])
  ),
  amount: Type.String(),
  action: Type.Optional(Type.String({ format: 'uri' })),
  sourceId: Type.Optional(Type.String()),
})

const PaymentBaseSchema = Type.Object({
  packId: Type.Optional(Nullable(Type.String({ format: 'uuid' }))),
  payerId: Type.String(),
  paymentCardId: Type.Optional(Nullable(Type.String({ format: 'uuid' }))),
  paymentBankId: Type.Optional(Nullable(Type.String({ format: 'uuid' }))),
  destinationAddress: Type.Optional(Nullable(Type.String())),
  transferId: Type.Optional(Nullable(Type.String())),
})

const PaymentBankAccountBaseSchema = Type.Intersect([
  BaseSchema,
  ToPaymentBankAccountBaseSchema,
  Type.Object({
    amount: Type.Number(),
  }),
])

const PaymentCardBaseSchema = Type.Intersect([
  ToPaymentCardBaseSchema,
  Type.Object({
    default: Type.Boolean(),
  }),
])

const PaymentRequiredActionSchema = Type.Object({
  type: Type.String(),
  redirectUrl: Type.String(),
})

export const FindTransferByAddressSchema = Type.Object({
  destinationAddress: Type.String(),
})

export const SendBankAccountInstructionsSchema = Type.Object({
  bankAccountId: IdSchema,
  ownerExternalId: Type.String(),
})
// #endregion
// #region Circle

const CircleVerificationAVSCode = Type.Union([
  Type.Enum(CircleVerificationAVSCodeOptions),
  Type.Enum(CircleVerificationAVSSuccessCode),
  Type.Enum(CircleVerificationAVSFailureCode),
])

const CircleBillingDetailsSchema = Type.Object({
  name: Type.String(),
  city: Type.String(),
  country: Type.String(),
  line1: Type.String(),
  line2: Type.Optional(Type.String({ nullable: true })),
  district: Type.Optional(Type.String({ nullable: true })),
  postalCode: Type.String(),
})

const CircleBankAddressSchema = Type.Object({
  bankName: Type.Optional(Type.String()),
  city: Type.Optional(Type.String()),
  country: Type.String(),
  line1: Type.Optional(Type.String()),
  line2: Type.Optional(Type.String()),
  district: Type.Optional(Type.String()),
})

const CircleMetadataSchema = Type.Object({
  email: Type.String(),
  phoneNumber: Type.Optional(Type.String({ nullable: true })),
  sessionId: Type.Optional(Type.String()),
  ipAddress: Type.Optional(Type.String()),
})

export const CircleBlockchainAddressSchema = Type.Object({
  address: Type.String(),
  addressTag: Type.Optional(Type.String()),
  currency: Type.String(),
  chain: Type.String(),
})

const CircleCreateBlockchainAddressSchema = Type.Object({
  idempotencyKey: Type.String({ type: 'uuid' }),
  walletId: Type.String(),
})

const CircleCreateCardSchema = Type.Object({
  idempotencyKey: Type.String({ type: 'uuid' }),
  keyId: Type.String(),
  encryptedData: Type.String(),
  billingDetails: CircleBillingDetailsSchema,
  expMonth: Type.Number({ min: 1, max: 12 }),
  expYear: Type.Number({ min: 2000 }),
  metadata: CircleMetadataSchema,
})

const CircleCreateBankAccountSchema = Type.Object({
  idempotencyKey: Type.String({ type: 'uuid' }),
  accountNumber: Type.String(),
  routingNumber: Type.String(),
  billingDetails: CircleBillingDetailsSchema,
  bankAddress: CircleBankAddressSchema,
})

const CirclePaymentAmountSchema = Type.Object({
  amount: Type.String(),
  currency: Type.String(),
})

const CirclePaymentSourceSchema = Type.Object({
  id: Type.String({ type: 'uuid' }),
  type: Type.Enum(CirclePaymentSourceType),
})

const CircleCreatePaymentSchema = Type.Object({
  idempotencyKey: Type.String({ type: 'uuid' }),
  keyId: Type.Optional(Type.String({ nullable: true })),
  metadata: CircleMetadataSchema,
  amount: CirclePaymentAmountSchema,
  verification: Type.Enum(CirclePaymentVerificationOptions),
  verificationSuccessUrl: Type.Optional(Type.String({ format: 'uri' })),
  verificationFailureUrl: Type.Optional(Type.String({ format: 'uri' })),
  source: CirclePaymentSourceSchema,
  description: Type.String({ nullable: true }),
  encryptedData: Type.Optional(Type.String({ nullable: true })),
})

const CirclePaymentVerificationSchema = Type.Object({
  avs: Type.Optional(CircleVerificationAVSCode),
  cvv: Type.Optional(Type.Enum(CircleVerificationCvvStatus)),
  three_d_secure: Type.Optional(
    Type.Enum(CircleVerificationThreeDSecureStatus)
  ),
})

const CircleCardVerificationSchema = Type.Object({
  avs: CircleVerificationAVSCode,
  cvv: Type.Enum(CircleVerificationCvvStatus),
})

const CircleRiskEvaluationSchema = Type.Object({
  decision: Type.String(),
  reason: Type.String(),
})

const CirclePaymentOriginalPaymentSchema = Type.Object({
  id: Type.String(),
  type: Type.String(),
  amount: CirclePaymentAmountSchema,
  description: Type.Optional(Type.String({ nullable: true })),
  status: Type.Enum(CirclePaymentStatus),
  requiredAction: PaymentRequiredActionSchema,
  fees: CirclePaymentAmountSchema,
  createDate: Type.String(),
})

const CircleErrorResponseSchema = Type.Object({
  code: Type.Number(),
  example: Type.String(),
})

const CirclePaymentSchema = Type.Object({
  id: Type.String(),
  type: Type.String(),
  merchantId: Type.String(),
  merchantWalletId: Type.String(),
  amount: CirclePaymentAmountSchema,
  source: CirclePaymentSourceSchema,
  description: Type.Optional(Type.String({ nullable: true })),
  status: Type.Enum(CirclePaymentStatus),
  verification: CirclePaymentVerificationSchema,
  fees: CirclePaymentAmountSchema,
  createDate: Type.String(),
  updateDate: Type.String(),
})

const CirclePaymentCancelSchema = Type.Intersect([
  CirclePaymentSchema,
  Type.Object({
    originalPayment: CirclePaymentOriginalPaymentSchema,
  }),
])

const CircleBankAccountSchema = Type.Object({
  id: Type.String(),
  status: Type.Enum(CircleBankAccountStatus),
  description: Type.String(),
  trackingRef: Type.Optional(Type.String()),
  fingerprint: Type.Optional(Type.String()),
  billingDetails: CircleBillingDetailsSchema,
  bankAddress: CircleCreateBankAccountSchema,
  createDate: Type.String(),
  updateDate: Type.String(),
})

const CircleCardSchema = Type.Object({
  id: Type.String(),
  status: Type.Enum(CircleCardStatus),
  billingDetails: CircleBillingDetailsSchema,
  expMonth: Type.Number(),
  expYear: Type.Number(),
  network: Type.String(),
  last4: Type.String(),
  fingerprint: Type.String(),
  bin: Type.String(),
  issuerCountry: Type.String(),
  errorCode: Type.Optional(Type.Enum(CircleCardErrorCode)),
  verification: CircleCardVerificationSchema,
  riskEvaluation: Type.Optional(CircleRiskEvaluationSchema),
  metadata: CircleMetadataSchema,
  createDate: Type.String(),
  updateDate: Type.String(),
})

const CirclePublicKeySchema = Type.Object({
  keyId: Type.String(),
  publicKey: Type.String(),
})

const CirclePaymentResponseSchema = Type.Intersect([
  CirclePaymentSchema,
  Type.Object({
    requiredAction: PaymentRequiredActionSchema,
    verification: CirclePaymentVerificationSchema,
    cancel: Type.Optional(CirclePaymentCancelSchema),
    refunds: Type.Array(
      Type.Intersect([
        CirclePaymentCancelSchema,
        Type.Object({
          cancel: Type.Object({
            id: Type.String(),
            type: Type.String(),
            description: Type.Optional(Type.String({ nullable: true })),
            status: Type.Enum(CirclePaymentStatus),
            createDate: Type.String(),
          }),
        }),
      ])
    ),
    trackingRef: Type.String(),
    errorCode: Type.Optional(Type.Enum(CirclePaymentErrorCode)),
    metadata: CircleMetadataSchema,
    riskEvaluation: Type.Optional(CircleRiskEvaluationSchema),
  }),
])

const CircleTransferSchema = Type.Object({
  id: IdSchema,
  source: Type.Object({
    type: Type.String(),
    id: Type.String(),
  }),
  destination: Type.Object({
    type: Type.String(),
    address: Type.String(),
    addressTag: Type.Optional(Type.String()),
    chain: Type.String(),
  }),
  amount: Type.Object({
    amount: Type.String(),
    currency: Type.String(),
  }),
  transactionHash: Type.Optional(Type.String()),
  status: Type.Enum(CircleTransferStatus),
  errorCode: Type.Optional(Type.Enum(CircleTransferErrorCode)),
  createDate: Type.String(),
})

const CircleWalletSchema = Type.Object({
  walletId: Type.String(),
  entityId: IdSchema,
  type: Type.String(),
  description: Type.Optional(Type.String()),
  balances: Type.Optional(
    Type.Array(
      Type.Object({
        amount: Type.Optional(Type.String()),
        currency: Type.Optional(Type.String()),
      })
    )
  ),
})

const CirclePaymentQuerySchema = Type.Object({
  source: Type.Optional(Type.String()),
  settlementId: Type.Optional(Type.String()),
  type: Type.Optional(Type.Enum(CirclePaymentQueryType)),
  from: Type.Optional(Type.String({ type: 'date-time' })),
  to: Type.Optional(Type.String({ type: 'date-time' })),
  pageBefore: Type.Optional(Type.String()),
  pageAfter: Type.Optional(Type.String()),
  pageSize: Type.Optional(Type.Number()),
  status: Type.Optional(Type.Enum(PaymentStatus)),
})

const CircleTransferQuerySchema = Type.Object({
  from: Type.Optional(Type.String({ type: 'date-time' })),
  to: Type.Optional(Type.String({ type: 'date-time' })),
  pageBefore: Type.Optional(Type.String()),
  pageAfter: Type.Optional(Type.String()),
  pageSize: Type.Optional(Type.Number()),
})

// #endregion
// #region Coinbase

const CoinbaseExchangeRatesOptionsSchema = Type.Object({
  currency: Type.String(),
})

const CoinbaseExchangeRatesSchema = Type.Object({
  currency: Type.String(),
  rates: Type.Object({}),
})

const CoinbaseErrorResponseSchema = Type.Object({
  errors: Type.Array(
    Type.Object({
      id: Type.String(),
      message: Type.String(),
    })
  ),
})

// #endregion
// #region Payment/card routes schemas

export const CountrySchema = Type.Object({
<<<<<<< HEAD
=======
  code: Type.String(),
  name: Nullable(Type.Optional(Type.String())),
})

export const CountriesSchema = Type.Array(CountrySchema)

export const CurrencySchema = Type.Object({
  base: Type.Number(),
>>>>>>> 82ae98e4
  code: Type.String(),
  name: Nullable(Type.Optional(Type.String())),
})

export const CountriesSchema = Type.Array(CountrySchema)

export const GetPaymentBankAccountInstructionsSchema = Type.Object({
  trackingRef: Type.String(),
  beneficiary: Type.Object({
    name: Type.String(),
    address1: Type.String(),
    address2: Type.String(),
  }),
  beneficiaryBank: Type.Object({
    name: Type.Optional(Type.String()),
    swiftCode: Type.Optional(Type.String()),
    routingNumber: Type.String(),
    accountNumber: Type.String(),
    address: Type.Optional(Type.String()),
    city: Type.Optional(Type.String()),
    postalCode: Type.Optional(Type.String()),
    country: Type.Optional(Type.String()),
  }),
  status: Type.Optional(Type.Enum(PaymentBankAccountStatus)),
})

export const PaymentBankAccountInstructionsSchema = Type.Intersect([
  GetPaymentBankAccountInstructionsSchema,
  Type.Object({
    amount: Type.Number(),
  }),
])

export const GetPaymentBankAccountStatusSchema = Type.Object({
  status: Type.Optional(Type.Enum(PaymentBankAccountStatus)),
})

export const GetPaymentCardStatusSchema = Type.Object({
  status: Type.Optional(Type.Enum(PaymentCardStatus)),
})

export const PaymentQuerystringSchema = Type.Object({
  isAdmin: Type.Optional(Type.Boolean()),
  isExternalId: Type.Optional(Type.Boolean()),
})

export const PackForPaymentSchema = Type.Intersect([
  PackSchema,
  Type.Object({
    template: Type.Optional(Nullable(PackBaseSchema)),
  }),
])

export const PaymentSchema = Type.Intersect([
  BaseSchema,
  PaymentBaseSchema,
  Type.Omit(ToPaymentBaseSchema, ['externalId', 'amount', 'error']),
  Type.Object({
    externalId: Nullable(Type.Optional(Type.String({ format: 'uuid' }))),
    amount: Type.Optional(Type.String()),
    sourceId: Type.Optional(Type.String()),
    pack: Type.Optional(PackForPaymentSchema),
    payer: Type.Optional(UserAccountSchema),
  }),
])

export const PaymentIdSchema = Type.Object({
  paymentId: Type.String(),
})

export const PaymentsSchema = Type.Object({
  payments: Type.Array(PaymentSchema),
  total: Type.Number(),
})

export const PaymentsQuerystringSchema = Type.Intersect([
  PaginationSchema,
  Type.Object({
    locale: Type.Optional(Type.String()),
    packId: Type.Optional(Type.String({ format: 'uuid' })),
    packSlug: Type.Optional(Type.String()),
    payerExternalId: Type.Optional(Type.String()),
    payerUsername: Type.Optional(Type.String()),
    sortBy: Type.Optional(
      Type.Enum(PaymentSortField, { default: PaymentSortField.UpdatedAt })
    ),
    sortDirection: Type.Optional(
      Type.Enum(SortDirection, { default: SortDirection.Ascending })
    ),
  }),
])

export const PaymentCardSchema = Type.Intersect([
  BaseSchema,
  PaymentCardBaseSchema,
])

export const PaymentBankAccountSchema = Type.Intersect([
  BaseSchema,
  PaymentBankAccountBaseSchema,
])

export const PaymentCardsSchema = Type.Array(PaymentCardSchema)

export const PaymentCardNoSaveSchema = Type.Object({
  externalId: Type.String(),
  status: Type.Enum(CircleCardStatus),
})

export const CardIdSchema = Type.Object({
  cardId: Type.String({ format: 'uuid' }),
})

export const BankAccountIdSchema = Type.Object({
  bankAccountId: Type.String({ format: 'uuid' }),
})

export const CreateCardSchema = Type.Intersect([
  Type.Omit(CircleCreateCardSchema, ['expMonth', 'expYear', 'idempotencyKey']),
  Type.Object({
    id: Type.Optional(Type.String({ format: 'uuid' })),
    expirationMonth: Type.Number(),
    expirationYear: Type.Number(),
    saveCard: Type.Optional(Type.Boolean()),
    ownerExternalId: Type.String(),
    default: Type.Optional(Type.Boolean()),
  }),
])

export const CreateBankAccountResponseSchema = Type.Intersect([
  BaseSchema,
  Type.Object({
    status: Type.Enum(PaymentBankAccountStatus),
  }),
])

export const CreateBankAccountSchema = Type.Intersect([
  Type.Omit(CircleCreateBankAccountSchema, ['idempotencyKey']),
  Type.Object({
    packTemplateId: IdSchema,
    ownerExternalId: Type.String(),
  }),
])

export const CreatePaymentCardSchema = Type.Union([
  PaymentCardSchema,
  PaymentCardNoSaveSchema,
])

export const CreatePaymentSchema = Type.Intersect([
  Type.Omit(CircleCreatePaymentSchema, ['source', 'amount', 'idempotencyKey']),
  Type.Omit(PaymentBaseSchema, ['payerId']),
  Type.Object({
    cardId: Type.String(),
    packTemplateId: Type.String({ format: 'uuid' }),
    payerExternalId: Type.String(),
  }),
])

export const CreateTransferPaymentSchema = Type.Intersect([
  Type.Omit(PaymentBaseSchema, ['payerId']),
  Type.Object({
    packTemplateId: Type.String({ format: 'uuid' }),
    payerExternalId: Type.String(),
  }),
])

export const PublicKeySchema = Type.Object({
  keyId: Type.String(),
  publicKey: Type.String(),
})

export const UpdatePaymentSchema = Type.Object({
  externalId: Type.Optional(Type.String()),
  status: Type.Enum(PaymentStatus),
})

export const UpdatePaymentCardSchema = Type.Object({
  default: Type.Boolean(),
  ownerExternalId: Type.String(),
})

export const WirePaymentSchema = Type.Intersect([
  BaseSchema,
  ToPaymentBaseSchema,
  Type.Object({
    type: Type.Optional(Type.Enum(CheckoutMethod)),
  }),
])

// #endregion
// #region Types

export type BankAccountId = Simplify<Static<typeof BankAccountIdSchema>>
export type CardId = Simplify<Static<typeof CardIdSchema>>
export type CircleBlockchainAddress = Simplify<
  Static<typeof CircleBlockchainAddressSchema>
>
export type CircleBankAccount = Simplify<Static<typeof CircleBankAccountSchema>>
export type CircleCard = Simplify<Static<typeof CircleCardSchema>>
export type CircleCardVerification = Simplify<
  Static<typeof CircleCardVerificationSchema>
>
export type CircleCreateBlockchainAddress = Simplify<
  Static<typeof CircleCreateBlockchainAddressSchema>
>
export type CircleCreateBankAccount = Simplify<
  Static<typeof CircleCreateBankAccountSchema>
>
export type CircleCreateCard = Simplify<Static<typeof CircleCreateCardSchema>>
export type CircleCreatePayment = Simplify<
  Static<typeof CircleCreatePaymentSchema>
>
export type CircleErrorResponse = Simplify<
  Static<typeof CircleErrorResponseSchema>
>
export type CirclePaymentAmount = Simplify<
  Static<typeof CirclePaymentAmountSchema>
>
export type CirclePaymentQuery = Simplify<
  Static<typeof CirclePaymentQuerySchema>
>
export type CirclePaymentResponse = Simplify<
  Static<typeof CirclePaymentResponseSchema>
>
export type CirclePaymentVerification = Simplify<
  Static<typeof CirclePaymentVerificationSchema>
>
export type CirclePublicKey = Simplify<Static<typeof CirclePublicKeySchema>>
export type CircleTransfer = Simplify<Static<typeof CircleTransferSchema>>
export type CircleTransferQuery = Simplify<
  Static<typeof CircleTransferQuerySchema>
>
export type CircleWallet = Simplify<Static<typeof CircleWalletSchema>>
export type CoinbaseExchangeRatesOptions = Simplify<
  Static<typeof CoinbaseExchangeRatesOptionsSchema>
>
export type CoinbaseExchangeRates = Simplify<
  Static<typeof CoinbaseExchangeRatesSchema>
>
export type CoinbaseErrorResponse = Simplify<
  Static<typeof CoinbaseErrorResponseSchema>
>
export type CreateBankAccount = Simplify<Static<typeof CreateBankAccountSchema>>
export type CreateBankAccountResponse = Simplify<
  Static<typeof CreateBankAccountResponseSchema>
>
export type CreateCard = Simplify<Static<typeof CreateCardSchema>>
export type CreatePayment = Simplify<Static<typeof CreatePaymentSchema>>
export type CreatePaymentCard = Simplify<Static<typeof CreatePaymentCardSchema>>
export type CreateTransferPayment = Simplify<
  Static<typeof CreateTransferPaymentSchema>
>
<<<<<<< HEAD
export type CreateWalletAddress = Simplify<
  Static<typeof CreateWalletAddressSchema>
>
export type Country = Simplify<Static<typeof CountrySchema>>
export type Countries = Simplify<Static<typeof CountriesSchema>>
=======
export type Country = Simplify<Static<typeof CountrySchema>>
export type Countries = Simplify<Static<typeof CountriesSchema>>
export type Currency = Simplify<Static<typeof CurrencySchema>>
>>>>>>> 82ae98e4
export type FindTransferByAddress = Simplify<
  Static<typeof FindTransferByAddressSchema>
>
export type GetPaymentBankAccountInstructions = Simplify<
  Static<typeof GetPaymentBankAccountInstructionsSchema>
>
export type GetPaymentBankAccountStatus = Simplify<
  Static<typeof GetPaymentBankAccountStatusSchema>
>
export type GetPaymentCardStatus = Simplify<
  Static<typeof GetPaymentCardStatusSchema>
>
export type Payment = Simplify<Static<typeof PaymentSchema>>
export type PaymentId = Simplify<Static<typeof PaymentIdSchema>>
export type PaymentBankAccount = Simplify<
  Static<typeof PaymentBankAccountSchema>
>
export type PaymentBankAccountInstructions = Simplify<
  Static<typeof PaymentBankAccountInstructionsSchema>
>
export type PaymentCard = Simplify<Static<typeof PaymentCardSchema>>
export type PaymentCards = Simplify<Static<typeof PaymentCardsSchema>>
export type PaymentQuerystring = Simplify<
  Static<typeof PaymentQuerystringSchema>
>
export type Payments = Simplify<Static<typeof PaymentsSchema>>
export type PaymentsQuerystring = Simplify<
  Static<typeof PaymentsQuerystringSchema>
>
export type PublicKey = Simplify<Static<typeof PublicKeySchema>>
export type SendBankAccountInstructions = Simplify<
  Static<typeof SendBankAccountInstructionsSchema>
>
export type ToPaymentBankAccountBase = Simplify<
  Static<typeof ToPaymentBankAccountBaseSchema>
>
export type ToPaymentBase = Simplify<Static<typeof ToPaymentBaseSchema>>
export type ToPaymentCardBase = Simplify<Static<typeof ToPaymentCardBaseSchema>>
export type UpdatePayment = Simplify<Static<typeof UpdatePaymentSchema>>
export type UpdatePaymentCard = Simplify<Static<typeof UpdatePaymentCardSchema>>
export type WirePayment = Simplify<Static<typeof WirePaymentSchema>>

// #endregion
// #region Success/error response
interface CircleSuccessResponse<T = unknown> {
  data: T
}

export type CircleResponse<T = unknown> =
  | CircleSuccessResponse<T>
  | CircleErrorResponse

export function isCircleSuccessResponse<T = unknown>(
  response: CircleResponse<T>
): response is CircleSuccessResponse<T> {
  const { data } = response as CircleSuccessResponse<T>
  return !!data
}

interface CoinbaseSuccessResponse<T = unknown> {
  data: T
}

export type CoinbaseResponse<T = unknown> =
  | CoinbaseSuccessResponse<T>
  | CoinbaseErrorResponse

export function isCoinbaseSuccessResponse<T = unknown>(
  response: CoinbaseResponse<T>
): response is CoinbaseSuccessResponse<T> {
  const { data } = response as CoinbaseSuccessResponse<T>
  return !!data
}

// #endregion<|MERGE_RESOLUTION|>--- conflicted
+++ resolved
@@ -1,7 +1,7 @@
 import { Static, Type } from '@sinclair/typebox'
 
 import { UserAccountSchema } from './accounts'
-import { PackBaseSchema,PackSchema } from './packs'
+import { PackBaseSchema, PackSchema } from './packs'
 import {
   BaseSchema,
   IdSchema,
@@ -99,14 +99,11 @@
   reference_id_invalid = 'ref_id_invalid',
   unauthorized_transaction = 'unauthorized_transaction',
   wallet_address_mismatch = 'wallet_address_mismatch',
-<<<<<<< HEAD
-=======
   three_d_secure_action_expired = 'three_d_secure_action_expired',
   three_d_secure_failure = 'three_d_secure_failure',
   three_d_secure_invalid_request = 'three_d_secure_invalid_request',
   three_d_secure_not_supported = 'three_d_secure_not_supported',
   three_d_secure_required = 'three_d_secure_required',
->>>>>>> 82ae98e4
 }
 
 export enum CircleCardErrorCode {
@@ -121,14 +118,6 @@
   card_not_honored = 'card_not_honored',
   card_zip_mismatch = 'card_zip_mismatch',
   risk_denied = 'risk_denied',
-<<<<<<< HEAD
-  three_d_secure_action_expired = 'three_d_secure_action_expired',
-  three_d_secure_failure = 'three_d_secure_failure',
-  three_d_secure_invalid_request = 'three_d_secure_invalid_request',
-  three_d_secure_not_supported = 'three_d_secure_not_supported',
-  three_d_secure_required = 'three_d_secure_required',
-=======
->>>>>>> 82ae98e4
   verification_failed = 'verification_failed',
   verification_fraud_detected = 'verification_fraud_detected',
   verification_not_supported_by_issuer = 'verification_not_supported_by_issuer',
@@ -589,8 +578,6 @@
 // #region Payment/card routes schemas
 
 export const CountrySchema = Type.Object({
-<<<<<<< HEAD
-=======
   code: Type.String(),
   name: Nullable(Type.Optional(Type.String())),
 })
@@ -599,7 +586,6 @@
 
 export const CurrencySchema = Type.Object({
   base: Type.Number(),
->>>>>>> 82ae98e4
   code: Type.String(),
   name: Nullable(Type.Optional(Type.String())),
 })
@@ -853,17 +839,9 @@
 export type CreateTransferPayment = Simplify<
   Static<typeof CreateTransferPaymentSchema>
 >
-<<<<<<< HEAD
-export type CreateWalletAddress = Simplify<
-  Static<typeof CreateWalletAddressSchema>
->
-export type Country = Simplify<Static<typeof CountrySchema>>
-export type Countries = Simplify<Static<typeof CountriesSchema>>
-=======
 export type Country = Simplify<Static<typeof CountrySchema>>
 export type Countries = Simplify<Static<typeof CountriesSchema>>
 export type Currency = Simplify<Static<typeof CurrencySchema>>
->>>>>>> 82ae98e4
 export type FindTransferByAddress = Simplify<
   Static<typeof FindTransferByAddressSchema>
 >
