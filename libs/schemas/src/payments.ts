--- conflicted
+++ resolved
@@ -248,12 +248,8 @@
     ])
   ),
   amount: Type.String(),
-<<<<<<< HEAD
-  sourceId: Type.Optional(Type.String({ format: 'uuid' })),
   action: Type.Optional(Type.String({ format: 'uri' })),
-=======
   sourceId: Type.Optional(Type.String()),
->>>>>>> f6e4dc1b
 })
 
 const PaymentBaseSchema = Type.Object({
