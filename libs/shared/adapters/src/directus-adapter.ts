import pino from 'pino'
import {
  DirectusApplication,
  DirectusCollectibleTemplate,
  DirectusCollection,
  DirectusFaqTemplate,
  DirectusHomepage,
  DirectusLanguageTemplate,
  DirectusPackTemplate,
  DirectusPage,
  DirectusSet,
  DirectusStatus,
  DirectusWebhook,
} from '@algomart/schemas'
import {
  CMSCacheApplicationModel,
  CMSCacheCollectibleTemplateModel,
  CMSCacheCollectionModel,
  CMSCacheFaqModel,
  CMSCacheHomepageModel,
  CMSCacheLanguageModel,
  CMSCachePackTemplateModel,
  CMSCachePageModel,
  CMSCacheSetModel,
} from '@algomart/shared/models'

import got, { Got } from 'got'
import { URLSearchParams } from 'node:url'

// #region Directus Helpers

export interface ItemsResponse<T> {
  data: T[]
  meta?: {
    filter_count?: number
    total_count?: number
  }
}

export interface ItemByIdResponse<T> {
  data: T
}

export interface ItemFilter {
  [key: string]:
    | string
    | string[]
    | number
    | number[]
    | boolean
    | boolean[]
    | Date
    | Date[]
    | ItemFilter
    | ItemFilter[]
}

export interface ItemQuery<TItem> {
  fields?: (keyof TItem | string)[]
  search?: string
  sort?: string[]
  filter?: ItemFilter
  limit?: number
  offset?: number
  page?: number
  deep?: ItemFilter
  totalCount?: boolean
  filterCount?: boolean
}

function getParameters<TItem>(query?: ItemQuery<TItem>) {
  const parameters = new URLSearchParams()

  if (query?.fields) {
    parameters.set('fields', query.fields.join(','))
  }

  if (query?.search) {
    parameters.set('search', query.search)
  }

  if (query?.sort) {
    parameters.set('sort', query.sort.join(','))
  }

  if (query?.limit) {
    parameters.set('limit', query.limit.toString())
  }

  if (query?.offset) {
    parameters.set('offset', query.offset.toString())
  }

  if (query?.page) {
    parameters.set('page', query.page.toString())
  }

  if (query?.filter) {
    parameters.set('filter', JSON.stringify(query.filter))
  }

  if (query?.deep) {
    parameters.set('deep', JSON.stringify(query.deep))
  }

  if (query?.totalCount || query?.filterCount) {
    parameters.set(
      'meta',
      query.totalCount && query.filterCount
        ? '*'
        : query.totalCount
        ? 'total_count'
        : 'filter_count'
    )
  }

  return parameters
}

// #endregion

export interface DirectusAdapterOptions {
  cmsUrl: string
  gcpCdnUrl: string
  accessToken: string
}

export default class DirectusAdapter {
  logger: pino.Logger<unknown>
  http: Got

  constructor(
    private readonly options: DirectusAdapterOptions,
    logger: pino.Logger<unknown>
  ) {
    this.logger = logger.child({ context: this.constructor.name })

    this.http = got.extend({
      prefixUrl: options.cmsUrl,
      headers: {
        Authorization: `Bearer ${options.accessToken}`,
      },
    })

    this.testConnection()
  }

  async testConnection() {
    try {
      await this.ensureFilePermission()
      this.logger.info('Successfully connected to CMS')
    } catch (error) {
      this.logger.error(error, 'Failed to connect to CMS')
    }
  }

  async ensureFilePermission() {
    const permissions = await this.http
      .get('permissions', {
        searchParams: {
          fields: 'id,role,collection,action,fields',
          'filter[collection][_eq]': 'directus_files',
          'filter[fields][_in]': '*',
          'filter[action][_eq]': 'read',
        },
      })
      .json<{
        data: Array<{
          id: number
          role: string | null
          collection: string
          action: 'create' | 'read' | 'update' | 'delete'
          fields: string[]
        }>
      }>()

    if (permissions.data.length === 0) {
      await this.http.post('permissions', {
        json: {
          collection: 'directus_files',
          fields: ['*'],
          action: 'read',
          role: null,
        },
      })
    }
  }

  private async findMany<TItem>(
    collection: string,
    query: ItemQuery<TItem> = {}
  ): Promise<ItemsResponse<TItem>> {
    const response = await this.http.get(`items/${collection}`, {
      searchParams: getParameters(query),
    })

    if (response.statusCode >= 200 && response.statusCode < 300) {
      const result: ItemsResponse<TItem> = JSON.parse(response.body)
      return result
    }

    return { data: [] }
  }

  private async findPackTemplates(query: ItemQuery<DirectusPackTemplate> = {}) {
    const defaultQuery: ItemQuery<DirectusPackTemplate> = {
      filter: {
        status: {
          _eq: DirectusStatus.Published,
        },
      },
      limit: -1,
      fields: [
        '*',
        'pack_image.*',
        'translations.*',
        'nft_templates.*',
        'nft_templates.translations.*',
        'nft_templates.asset_file.*',
        'nft_templates.translations.*',
        'nft_templates.preview_audio.*',
        'nft_templates.preview_image.*',
        'nft_templates.preview_video.*',
        'nft_templates.rarity.*',
        'nft_templates.rarity.translations.*',
      ],
    }

    return await this.findMany<DirectusPackTemplate>('pack_templates', {
      ...defaultQuery,
      ...query,
    })
  }

  private async findCollectibleTemplates(
    query: ItemQuery<DirectusCollectibleTemplate> = {}
  ) {
    const defaultQuery: ItemQuery<DirectusCollectibleTemplate> = {
      filter: {
        status: {
          _eq: DirectusStatus.Published,
        },
      },
      limit: -1,
      fields: [
        'id',
        'total_editions',
        'unique_code',
        'preview_image.*',
        'preview_video.*',
        'preview_audio.*',
        'asset_file.*',
        'translations.*',
        'rarity.code',
        'rarity.color',
        'rarity.translations.*',
        'set.id',
        'set.collection.id',
        'collection',
      ],
    }

    return await this.findMany<DirectusCollectibleTemplate>('nft_templates', {
      ...defaultQuery,
      ...query,
    })
  }

  private async findCollections(query: ItemQuery<DirectusCollection> = {}) {
    const defaultQuery: ItemQuery<DirectusCollection> = {
      filter: {
        status: {
          _eq: DirectusStatus.Published,
        },
      },
      limit: -1,
      fields: [
        'collection_image.*',
        'id',
        'nft_templates',
        'reward_image.*',
        'slug',
        'translations.*',
        'sets.id',
        'sets.nft_templates',
        'sets.slug',
        'sets.translations.*',
      ],
    }

    return await this.findMany<DirectusCollection>('collections', {
      ...defaultQuery,
      ...query,
    })
  }

  private async findLanguages(query: ItemQuery<DirectusLanguageTemplate> = {}) {
    const defaultQuery: ItemQuery<DirectusLanguageTemplate> = {
      limit: -1,
      fields: ['code', 'translations.*'],
    }

    return await this.findMany<DirectusLanguageTemplate>('languages', {
      ...defaultQuery,
      ...query,
    })
  }

  private async findSets(query: ItemQuery<DirectusSet> = {}) {
    const defaultQuery: ItemQuery<DirectusSet> = {
      filter: {
        status: {
          _eq: DirectusStatus.Published,
        },
      },
      limit: -1,
      fields: [
        'id',
        'status',
        'sort',
        'slug',
        'collection.*',
        'translations.*',
        'nft_templates.*',
      ],
    }

    return await this.findMany<DirectusSet>('sets', {
      ...defaultQuery,
      ...query,
    })
  }

  private async findPages(query: ItemQuery<DirectusPage> = {}) {
    const defaultQuery: ItemQuery<DirectusPage> = {
      limit: -1,
      fields: ['id', 'slug', 'translations.*'],
    }

    return await this.findMany<DirectusPage>('page', {
      ...defaultQuery,
      ...query,
    })
  }

  private async findFaqs(query: ItemQuery<DirectusFaqTemplate> = {}) {
    const defaultQuery: ItemQuery<DirectusFaqTemplate> = {
      filter: {},
      limit: -1,
      fields: ['id', 'translations.*'],
    }

    return await this.findMany<DirectusFaqTemplate>('faqs', {
      ...defaultQuery,
      ...query,
    })
  }

  // #region directus sync methods
  private async syncCollection(collectionId) {
    const response = await this.findCollections({
      filter: {
        id: {
          _eq: collectionId,
        },
        status: {
          _eq: DirectusStatus.Published,
        },
      },
    })

    if (response.data.length > 0) {
      await CMSCacheCollectionModel.upsert(
        response.data[0] as unknown as DirectusCollection
      )
    }
  }

  private async syncCollectibleTemplate(collectibleId) {
    const response = await this.findCollectibleTemplates({
      filter: {
        id: {
          _eq: collectibleId,
        },
        status: {
          _eq: DirectusStatus.Published,
        },
      },
    })

    if (response.data.length > 0) {
      await CMSCacheCollectibleTemplateModel.upsert(
        response.data[0] as unknown as DirectusCollectibleTemplate
      )
    }
  }

  private async syncLanguage(languageCode) {
    const response = await this.findLanguages({
      filter: {
        code: {
          _eq: languageCode,
        },
      },
    })

    if (response.data.length > 0) {
      await CMSCacheLanguageModel.upsert(
        response.data[0] as unknown as DirectusLanguageTemplate
      )
    }
  }

  private async syncPackTemplate(packId) {
    const response = await this.findPackTemplates({
      filter: {
        id: {
          _eq: packId,
        },
        status: {
          _eq: DirectusStatus.Published,
        },
      },
    })

    if (response.data.length > 0) {
      await CMSCachePackTemplateModel.upsert(
        response.data[0] as unknown as DirectusPackTemplate
      )
    }
  }

  private async syncCountries() {
    await this.syncApplication()
  }

  private async syncRarities() {
    await this.syncHomePage()

    const collectibleTemplates = await this.findCollectibleTemplates()
    for (const collectibleTemplate in collectibleTemplates) {
      await CMSCacheCollectibleTemplateModel.upsert(
        collectibleTemplate as unknown as DirectusCollectibleTemplate
      )
    }
  }

  private async syncSet(setId) {
    const response = await this.findSets({
      filter: {
        id: {
          _eq: setId,
        },
        status: {
          _eq: DirectusStatus.Published,
        },
      },
    })

    if (response.data.length > 0) {
      await CMSCacheSetModel.upsert(response.data[0] as unknown as DirectusSet)
    }
  }

  private async syncPage(pageId) {
    const response = await this.findPages({
      filter: {
        id: {
          _eq: pageId,
        },
      },
    })

    if (response.data.length > 0) {
      await CMSCachePageModel.upsert(
        response.data[0] as unknown as DirectusPage
      )
    }
  }

  private async syncFaq(faqId) {
    const response = await this.findFaqs({
      filter: {
        id: {
          _eq: faqId,
        },
      },
    })

    if (response.data.length > 0) {
      await CMSCacheFaqModel.upsert(
        response.data[0] as unknown as DirectusFaqTemplate
      )
    }
  }
<<<<<<< HEAD

  // #endregion

  async syncAllLanguages() {
    const response = await this.findLanguages()

=======

  // #endregion

  async syncAllLanguages() {
    const response = await this.findLanguages()

>>>>>>> a4b1431a
    for (const language of response.data) {
      await CMSCacheLanguageModel.upsert(language)
    }
  }

  async syncAllPackTemplates() {
    const response = await this.findPackTemplates({
      filter: {
        status: {
          _eq: DirectusStatus.Published,
        },
      },
    })

    for (const packTemplate of response.data) {
      await CMSCachePackTemplateModel.upsert(packTemplate)
    }
  }

  async syncAllCollectibleTemplates() {
    const response = await this.findCollectibleTemplates({
      filter: {
        status: {
          _eq: DirectusStatus.Published,
        },
      },
    })

    for (const collectibleTemplate of response.data) {
      await CMSCacheCollectibleTemplateModel.upsert(collectibleTemplate)
    }
  }

  async syncAllCollections() {
    const response = await this.findCollections({
      filter: {
        status: {
          _eq: DirectusStatus.Published,
        },
      },
    })

    for (const collection of response.data) {
      await CMSCacheCollectionModel.upsert(collection)
    }
  }

  async syncAllSets() {
    const response = await this.findSets({
      filter: {
        status: {
          _eq: DirectusStatus.Published,
        },
      },
    })

    for (const set of response.data) {
      await CMSCacheSetModel.upsert(set)
    }
  }

  async syncAllPages() {
    const response = await this.findPages({
      filter: {},
    })

<<<<<<< HEAD
    console.log('syncAllPages')
    console.log(response.data)

=======
>>>>>>> a4b1431a
    for (const page of response.data) {
      await CMSCachePageModel.upsert(page)
    }
  }

  async syncAllFaqs() {
    const response = await this.findFaqs({
      filter: {
        status: {
          _eq: DirectusStatus.Published,
        },
      },
    })

    for (const faq of response.data) {
      await CMSCacheFaqModel.upsert(faq)
    }
  }

  async syncHomePage() {
    const response = await this.http.get('items/homepage', {
      searchParams: getParameters({
        fields: [
          'id',

          'hero_banner.*',
          'translations.*',

          'hero_pack.*',
          'hero_pack.pack_image.*',
          'hero_pack.translations.*',
          'hero_pack.nft_templates.*',
          'hero_pack.nft_templates.asset_file.*',
          'hero_pack.nft_templates.translations.*',
          'hero_pack.nft_templates.preview_audio.*',
          'hero_pack.nft_templates.preview_image.*',
          'hero_pack.nft_templates.preview_video.*',
          'hero_pack.nft_templates.rarity.*',
          'hero_pack.nft_templates.rarity.translations.*',

          'featured_packs.*',
          'featured_packs.pack_image.*',
          'featured_packs.translations.*',
          'featured_packs.nft_templates.*',
          'featured_packs.nft_templates.asset_file.*',
          'featured_packs.nft_templates.translations.*',
          'featured_packs.nft_templates.preview_audio.*',
          'featured_packs.nft_templates.preview_image.*',
          'featured_packs.nft_templates.preview_video.*',
          'featured_packs.nft_templates.rarity.*',
          'featured_packs.nft_templates.rarity.translations.*',

          'featured_nfts.*',
          'featured_nfts.*',
          'featured_nfts.asset_file.*',
          'featured_nfts.translations.*',
          'featured_nfts.preview_audio.*',
          'featured_nfts.preview_image.*',
          'featured_nfts.preview_video.*',
          'featured_nfts.rarity.*',
          'featured_nfts.rarity.translations.*',
        ],
        deep: {
          hero_pack: {
            _filter: {
              status: {
                _eq: DirectusStatus.Published,
              },
            },
          },
          featured_packs: {
            _filter: {
              status: {
                _eq: DirectusStatus.Published,
              },
            },
          },
          featured_nfts: {
            _filter: {
              status: {
                _eq: DirectusStatus.Published,
              },
            },
          },
        },
      }),
    })

    if (response.statusCode >= 200 && response.statusCode < 300) {
      const homepage = JSON.parse(response.body).data as DirectusHomepage

      await CMSCacheHomepageModel.upsert(
        homepage as unknown as DirectusHomepage
      )
    }

    return null
  }

  async syncApplication() {
    const response = await this.http.get('items/application', {
      searchParams: getParameters({
        fields: ['id', 'currency', 'countries.*'],
      }),
    })

    if (response.statusCode >= 200 && response.statusCode < 300) {
      const application = JSON.parse(response.body).data as DirectusApplication

<<<<<<< HEAD
      console.log({ application })

=======
>>>>>>> a4b1431a
      await CMSCacheApplicationModel.upsert(
        application as unknown as DirectusApplication
      )
    }

    return null
  }

  // #region webhook handlers

  async processWebhook(webhook: DirectusWebhook) {
    switch (webhook.event) {
      case 'items.create':
        return await this.processWebhookCreate(webhook)
      case 'items.update':
        return await this.processWebhookUpdate(webhook)
      case 'items.delete':
        return await this.processWebhookDelete(webhook)
      default:
        throw new Error(`unhandled directus webhook event: ${webhook.event}`)
    }
  }

  private async processWebhookCreate(webhook: DirectusWebhook) {
    switch (webhook.collection) {
      case 'application':
        return await this.syncApplication()
      case 'collections':
        return await this.syncCollection(webhook.key)
      case 'countries':
        // nothing to do for new countries. inserts are handled with application collection updates
        return null
      case 'homepage':
        return await this.syncHomePage()
      case 'languages':
        return await this.syncLanguage(webhook.key)
      case 'nft_templates':
        return await this.syncCollectibleTemplate(webhook.key)
      case 'pack_templates':
        return await this.syncPackTemplate(webhook.key)
      case 'rarities':
        // nothing to do for new rariteies. inserts are handled with collectible and homepage collection updates
        return null
      case 'sets':
        return await this.syncSet(webhook.key)
      case 'faqs':
        return await this.syncFaq(webhook.key)
      case 'pages':
        return await this.syncPage(webhook.key)
      default:
        throw new Error(
          `unhandled directus webhook items.create event: ${webhook.collection}`
        )
    }
  }

  private async processWebhookUpdate(webhook: DirectusWebhook) {
<<<<<<< HEAD
    console.log('processWebhookUpdate')
    console.log(webhook)

=======
>>>>>>> a4b1431a
    switch (webhook.collection) {
      case 'application':
        return await this.syncApplication()
      case 'collections':
        return await this.syncCollection(webhook.keys[0])
      case 'countries':
        return await this.syncCountries()
      case 'homepage':
        return await this.syncHomePage()
      case 'languages':
        return await this.syncLanguage(webhook.keys[0])
      case 'nft_templates':
        return await this.syncCollectibleTemplate(webhook.keys[0])
      case 'pack_templates':
        return await this.syncPackTemplate(webhook.keys[0])
      case 'rarities':
        return await this.syncRarities()
      case 'sets':
        return await this.syncSet(webhook.keys[0])
      case 'faqs':
        return await this.syncFaq(webhook.keys[0])
      case 'pages':
        return await this.syncPage(webhook.keys[0])
      default:
        throw new Error(
          `unhandled directus webhook items.update event: ${webhook.collection}`
        )
    }
  }

  private async processWebhookDelete(webhook: DirectusWebhook) {
    switch (webhook.collection) {
      // TODO: handle delete operations
      default:
        throw new Error(
          `unhandled directus webhook items.delete event: ${webhook.collection}`
        )
    }
  }

  // #endregion
}<|MERGE_RESOLUTION|>--- conflicted
+++ resolved
@@ -493,21 +493,12 @@
       )
     }
   }
-<<<<<<< HEAD
 
   // #endregion
 
   async syncAllLanguages() {
     const response = await this.findLanguages()
 
-=======
-
-  // #endregion
-
-  async syncAllLanguages() {
-    const response = await this.findLanguages()
-
->>>>>>> a4b1431a
     for (const language of response.data) {
       await CMSCacheLanguageModel.upsert(language)
     }
@@ -574,12 +565,6 @@
       filter: {},
     })
 
-<<<<<<< HEAD
-    console.log('syncAllPages')
-    console.log(response.data)
-
-=======
->>>>>>> a4b1431a
     for (const page of response.data) {
       await CMSCachePageModel.upsert(page)
     }
@@ -689,11 +674,6 @@
     if (response.statusCode >= 200 && response.statusCode < 300) {
       const application = JSON.parse(response.body).data as DirectusApplication
 
-<<<<<<< HEAD
-      console.log({ application })
-
-=======
->>>>>>> a4b1431a
       await CMSCacheApplicationModel.upsert(
         application as unknown as DirectusApplication
       )
@@ -751,12 +731,6 @@
   }
 
   private async processWebhookUpdate(webhook: DirectusWebhook) {
-<<<<<<< HEAD
-    console.log('processWebhookUpdate')
-    console.log(webhook)
-
-=======
->>>>>>> a4b1431a
     switch (webhook.collection) {
       case 'application':
         return await this.syncApplication()
