--- conflicted
+++ resolved
@@ -337,11 +337,7 @@
       fields: ['id', 'slug', 'translations.*'],
     }
 
-<<<<<<< HEAD
-    return await this.findMany<DirectusPage>('pages', {
-=======
     return await this.findMany<DirectusPage>('page', {
->>>>>>> eab06483
       ...defaultQuery,
       ...query,
     })
@@ -434,13 +430,10 @@
     }
   }
 
-<<<<<<< HEAD
-=======
   private async syncCountries() {
     await this.syncApplication()
   }
 
->>>>>>> eab06483
   private async syncRarities() {
     await this.syncHomePage()
 
@@ -475,12 +468,6 @@
         id: {
           _eq: pageId,
         },
-<<<<<<< HEAD
-        status: {
-          _eq: DirectusStatus.Published,
-        },
-=======
->>>>>>> eab06483
       },
     })
 
@@ -537,7 +524,6 @@
         status: {
           _eq: DirectusStatus.Published,
         },
-<<<<<<< HEAD
       },
     })
 
@@ -562,65 +548,13 @@
 
   async syncAllSets() {
     const response = await this.findSets({
-=======
-      },
-    })
-
-    for (const collectibleTemplate of response.data) {
-      await CMSCacheCollectibleTemplateModel.upsert(collectibleTemplate)
-    }
-  }
-
-  async syncAllCollections() {
-    const response = await this.findCollections({
->>>>>>> eab06483
-      filter: {
-        status: {
-          _eq: DirectusStatus.Published,
-        },
-      },
-    })
-
-<<<<<<< HEAD
-    for (const set of response.data) {
-      await CMSCacheSetModel.upsert(set)
-    }
-  }
-
-  async syncAllPages() {
-    const response = await this.findPages({
-=======
-    for (const collection of response.data) {
-      await CMSCacheCollectionModel.upsert(collection)
-    }
-  }
-
-  async syncAllSets() {
-    const response = await this.findSets({
->>>>>>> eab06483
-      filter: {
-        status: {
-          _eq: DirectusStatus.Published,
-        },
-      },
-    })
-
-<<<<<<< HEAD
-    for (const page of response.data) {
-      await CMSCachePageModel.upsert(page)
-    }
-  }
-
-  async syncAllFaqs() {
-    const response = await this.findFaqs({
-      filter: {
-        status: {
-          _eq: DirectusStatus.Published,
-        },
-      },
-    })
-
-=======
+      filter: {
+        status: {
+          _eq: DirectusStatus.Published,
+        },
+      },
+    })
+
     for (const set of response.data) {
       await CMSCacheSetModel.upsert(set)
     }
@@ -648,7 +582,6 @@
       },
     })
 
->>>>>>> eab06483
     for (const faq of response.data) {
       await CMSCacheFaqModel.upsert(faq)
     }
@@ -744,11 +677,8 @@
     if (response.statusCode >= 200 && response.statusCode < 300) {
       const application = JSON.parse(response.body).data as DirectusApplication
 
-<<<<<<< HEAD
-=======
       console.log({ application })
 
->>>>>>> eab06483
       await CMSCacheApplicationModel.upsert(
         application as unknown as DirectusApplication
       )
@@ -778,12 +708,9 @@
         return await this.syncApplication()
       case 'collections':
         return await this.syncCollection(webhook.key)
-<<<<<<< HEAD
-=======
       case 'countries':
         // nothing to do for new countries. inserts are handled with application collection updates
         return null
->>>>>>> eab06483
       case 'homepage':
         return await this.syncHomePage()
       case 'languages':
@@ -793,12 +720,8 @@
       case 'pack_templates':
         return await this.syncPackTemplate(webhook.key)
       case 'rarities':
-<<<<<<< HEAD
-        return await this.syncRarities()
-=======
         // nothing to do for new rariteies. inserts are handled with collectible and homepage collection updates
         return null
->>>>>>> eab06483
       case 'sets':
         return await this.syncSet(webhook.key)
       case 'faqs':
@@ -821,11 +744,8 @@
         return await this.syncApplication()
       case 'collections':
         return await this.syncCollection(webhook.keys[0])
-<<<<<<< HEAD
-=======
       case 'countries':
         return await this.syncCountries()
->>>>>>> eab06483
       case 'homepage':
         return await this.syncHomePage()
       case 'languages':
