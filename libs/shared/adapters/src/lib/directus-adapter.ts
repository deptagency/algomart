import pino from 'pino'
import {
  DirectusApplication,
  DirectusCollectibleTemplate,
  DirectusCollection,
<<<<<<< HEAD
  DirectusFaqTemplate,
  DirectusHomepage,
  DirectusLanguageTemplate,
  DirectusPackTemplate,
  DirectusPage,
  DirectusSet,
  DirectusStatus,
  DirectusTeamsTemplate,
=======
  DirectusHomepage,
  DirectusPackTemplate,
  DirectusSet,
  DirectusStatus,
>>>>>>> 47364234
  DirectusWebhook,
} from '@algomart/schemas'
import { HttpTransport } from '@algomart/shared/utils'
import {
  CMSCacheCollectionModel,
  CMSCacheCollectibleTemplateModel,
<<<<<<< HEAD
  CMSCacheLanguageModel,
  CMSCachePackTemplateModel,
  CMSCacheSetModel,
  CMSCachePageModel,
  CMSCacheFaqModel,
  CMSCacheHomepageModel,
  CMSCacheApplicationModel,
  CMSCacheTeamsModel,
=======
  CMSCachePackTemplateModel,
  CMSCacheSetModel,
  CMSCacheHomepageModel,
  CMSCacheApplicationModel,
>>>>>>> 47364234
} from '@algomart/shared/models'

// #region Directus Helpers

interface ItemsResponse<T> {
  data: T[]
  meta?: {
    filter_count?: number
    total_count?: number
  }
}

interface ItemFilter {
  [key: string]:
    | string
    | string[]
    | number
    | number[]
    | boolean
    | boolean[]
    | Date
    | Date[]
    | ItemFilter
    | ItemFilter[]
}

interface ItemQuery<TItem> {
  fields?: (keyof TItem | string)[]
  search?: string
  sort?: string[]
  filter?: ItemFilter
  limit?: number
  offset?: number
  page?: number
  deep?: ItemFilter
  totalCount?: boolean
  filterCount?: boolean
}

function getParameters<TItem>(query?: ItemQuery<TItem>) {
  const parameters = {}

  if (query?.fields) {
    Object.assign(parameters, { fields: query.fields.join(',') })
  }

  if (query?.search) {
    Object.assign(parameters, { search: query.search })
  }

  if (query?.sort) {
    Object.assign(parameters, { sort: query.sort.join(',') })
  }

  if (query?.limit) {
    Object.assign(parameters, { limit: query.limit })
  }

  if (query?.offset) {
    Object.assign(parameters, { offset: query.offset })
  }

  if (query?.page) {
    Object.assign(parameters, { page: query.page })
  }

  if (query?.filter) {
    Object.assign(parameters, { filter: JSON.stringify(query.filter) })
  }

  if (query?.deep) {
    Object.assign(parameters, { deep: JSON.stringify(query.deep) })
  }

  if (query?.totalCount || query?.filterCount) {
    Object.assign(parameters, {
      meta:
        query.totalCount && query.filterCount
          ? '*'
          : query.totalCount
          ? 'total_count'
          : 'filter_count',
    })
  }

  return parameters
}

// #endregion

export interface DirectusAdapterOptions {
  cmsUrl: string
  gcpCdnUrl?: string
  accessToken: string
}

export class DirectusAdapter {
  logger: pino.Logger<unknown>
  http: HttpTransport

  constructor(
    private readonly options: DirectusAdapterOptions,
    logger: pino.Logger<unknown>
  ) {
    this.logger = logger.child({ context: this.constructor.name })
    this.http = new HttpTransport(options.cmsUrl, undefined, {
      Authorization: `Bearer ${options.accessToken}`,
    })

    this.testConnection()
  }

  async testConnection() {
    try {
      await this.ensureFilePermission()
      this.logger.info('Successfully connected to CMS')
    } catch (error) {
      this.logger.error(error, 'Failed to connect to CMS')
    }
  }

  async ensureFilePermission() {
    const permissions = await this.http
      .get<{
        data: Array<{
          id: number
          role: string | null
          collection: string
          action: 'create' | 'read' | 'update' | 'delete'
          fields: string[]
        }>
      }>('permissions', {
        params: {
          fields: 'id,role,collection,action,fields',
          'filter[collection][_eq]': 'directus_files',
          'filter[fields][_in]': '*',
          'filter[action][_eq]': 'read',
        },
      })
      .then((response) => response.data)

    if (permissions.data.length === 0) {
      await this.http.post('permissions', {
        json: {
          collection: 'directus_files',
          fields: ['*'],
          action: 'read',
          role: null,
        },
      })
    }
  }

  private async findMany<TItem>(
    collection: string,
    query: ItemQuery<TItem> = {}
  ): Promise<ItemsResponse<TItem>> {
    const response = await this.http.get<ItemsResponse<TItem>>(
      `items/${collection}`,
      {
        params: getParameters(query),
      }
    )

    return response.data
  }

  private async findPackTemplates(query: ItemQuery<DirectusPackTemplate> = {}) {
    const defaultQuery: ItemQuery<DirectusPackTemplate> = {
      filter: {
        status: {
          _eq: DirectusStatus.Published,
        },
      },
      limit: -1,
      fields: [
        '*',
        'pack_image.*',
        'translations.*',
        'nft_templates.*',
        'nft_templates.translations.*',
        'nft_templates.asset_file.*',
        'nft_templates.translations.*',
        'nft_templates.preview_audio.*',
        'nft_templates.preview_image.*',
        'nft_templates.preview_video.*',
        'nft_templates.rarity.*',
        'nft_templates.rarity.translations.*',
      ],
    }

    return await this.findMany<DirectusPackTemplate>('pack_templates', {
      ...defaultQuery,
      ...query,
    })
  }

  private async findCollectibleTemplates(
    query: ItemQuery<DirectusCollectibleTemplate> = {}
  ) {
    const defaultQuery: ItemQuery<DirectusCollectibleTemplate> = {
      filter: {
        status: {
          _eq: DirectusStatus.Published,
        },
      },
      limit: -1,
      fields: [
        'id',
        'total_editions',
        'unique_code',
        'preview_image.*',
        'preview_video.*',
        'preview_audio.*',
        'asset_file.*',
        'translations.*',
        'rarity.code',
        'rarity.color',
        'rarity.translations.*',
        'set.id',
        'set.collection.id',
        'collection',
      ],
    }

    return await this.findMany<DirectusCollectibleTemplate>('nft_templates', {
      ...defaultQuery,
      ...query,
    })
  }

  private async findCollections(query: ItemQuery<DirectusCollection> = {}) {
    const defaultQuery: ItemQuery<DirectusCollection> = {
      filter: {
        status: {
          _eq: DirectusStatus.Published,
        },
      },
      limit: -1,
      fields: [
        'collection_image.*',
        'id',
        'nft_templates',
        'reward_image.*',
        'slug',
        'translations.*',
        'sets.id',
        'sets.nft_templates',
        'sets.slug',
        'sets.translations.*',
      ],
    }

    return await this.findMany<DirectusCollection>('collections', {
      ...defaultQuery,
      ...query,
    })
  }

  private async findLanguages(query: ItemQuery<DirectusLanguageTemplate> = {}) {
    const defaultQuery: ItemQuery<DirectusLanguageTemplate> = {
      limit: -1,
      fields: ['code', 'label', 'sort'],
    }

    return await this.findMany<DirectusLanguageTemplate>('languages', {
      ...defaultQuery,
      ...query,
    })
  }

  private async findSets(query: ItemQuery<DirectusSet> = {}) {
    const defaultQuery: ItemQuery<DirectusSet> = {
      filter: {
        status: {
          _eq: DirectusStatus.Published,
        },
      },
      limit: -1,
      fields: [
        'id',
        'status',
        'sort',
        'slug',
        'collection.*',
        'collection.translations.*',
        'translations.*',
        'nft_templates.*',
      ],
    }

    return await this.findMany<DirectusSet>('sets', {
      ...defaultQuery,
      ...query,
    })
  }

<<<<<<< HEAD
  private async findPages(query: ItemQuery<DirectusPage> = {}) {
    const defaultQuery: ItemQuery<DirectusPage> = {
      limit: -1,
      fields: ['id', 'slug', 'hero_banner.*', 'translations.*'],
=======
  // #region directus sync methods
  private async syncCollection(collectionId) {
    const response = await this.findCollections({
      filter: {
        id: {
          _eq: collectionId,
        },
        status: {
          _eq: DirectusStatus.Published,
        },
      },
    })

    if (response.data.length > 0) {
      await CMSCacheCollectionModel.upsert(
        response.data[0] as unknown as DirectusCollection
      )
>>>>>>> 47364234
    }
  }

<<<<<<< HEAD
    return await this.findMany<DirectusPage>('static_page', {
      ...defaultQuery,
      ...query,
=======
  private async syncCollectibleTemplate(collectibleId) {
    const response = await this.findCollectibleTemplates({
      filter: {
        id: {
          _eq: collectibleId,
        },
        status: {
          _eq: DirectusStatus.Published,
        },
      },
>>>>>>> 47364234
    })

<<<<<<< HEAD
  private async findFaqs(query: ItemQuery<DirectusFaqTemplate> = {}) {
    const defaultQuery: ItemQuery<DirectusFaqTemplate> = {
      filter: {},
      limit: -1,
      fields: ['id', 'translations.*'],
    }

    return await this.findMany<DirectusFaqTemplate>(
      'frequently_asked_questions',
      {
        ...defaultQuery,
        ...query,
      }
    )
  }

  // #region directus sync methods
  private async syncCollection(collectionId) {
    const response = await this.findCollections({
      filter: {
        id: {
          _eq: collectionId,
=======
    if (response.data.length > 0) {
      await CMSCacheCollectibleTemplateModel.upsert(
        response.data[0] as unknown as DirectusCollectibleTemplate
      )
    }
  }

  private async syncPackTemplate(packId) {
    const response = await this.findPackTemplates({
      filter: {
        id: {
          _eq: packId,
>>>>>>> 47364234
        },
        status: {
          _eq: DirectusStatus.Published,
        },
      },
    })

    if (response.data.length > 0) {
<<<<<<< HEAD
      await CMSCacheCollectionModel.upsert(
        response.data[0] as unknown as DirectusCollection
      )
    }
  }

  private async syncCollectibleTemplate(collectibleId) {
    const response = await this.findCollectibleTemplates({
      filter: {
        id: {
          _eq: collectibleId,
        },
        status: {
          _eq: DirectusStatus.Published,
        },
      },
    })

    if (response.data.length > 0) {
      await CMSCacheCollectibleTemplateModel.upsert(
        response.data[0] as unknown as DirectusCollectibleTemplate
      )
    }
  }

  private async syncLanguage(languageCode) {
    const response = await this.findLanguages({
      filter: {
        code: {
          _eq: languageCode,
        },
      },
    })

    if (response.data.length > 0) {
      await CMSCacheLanguageModel.upsert(
        response.data[0] as unknown as DirectusLanguageTemplate
      )
    }
  }

  private async syncPackTemplate(packId) {
    const response = await this.findPackTemplates({
      filter: {
        id: {
          _eq: packId,
=======
      await CMSCachePackTemplateModel.upsert(
        response.data[0] as unknown as DirectusPackTemplate
      )
    }
  }

  private async syncCountries() {
    await this.syncApplication()
  }

  private async syncRarities() {
    await this.syncHomePage()

    const collectibleTemplates = await this.findCollectibleTemplates()
    for (const collectibleTemplate in collectibleTemplates) {
      await CMSCacheCollectibleTemplateModel.upsert(
        collectibleTemplate as unknown as DirectusCollectibleTemplate
      )
    }
  }

  private async syncSet(setId) {
    const response = await this.findSets({
      filter: {
        id: {
          _eq: setId,
>>>>>>> 47364234
        },
        status: {
          _eq: DirectusStatus.Published,
        },
      },
    })

    if (response.data.length > 0) {
<<<<<<< HEAD
      await CMSCachePackTemplateModel.upsert(
        response.data[0] as unknown as DirectusPackTemplate
      )
    }
  }

  private async syncCountries() {
    await this.syncApplication()
  }

  private async syncRarities() {
    await this.syncHomePage()

    const collectibleTemplates = await this.findCollectibleTemplates()
    for (const collectibleTemplate in collectibleTemplates) {
      await CMSCacheCollectibleTemplateModel.upsert(
        collectibleTemplate as unknown as DirectusCollectibleTemplate
      )
    }
  }

  private async syncSet(setId) {
    const response = await this.findSets({
=======
      await CMSCacheSetModel.upsert(response.data[0] as unknown as DirectusSet)
    }
  }

  // #endregion

  async syncAllPackTemplates() {
    const response = await this.findPackTemplates({
>>>>>>> 47364234
      filter: {
        id: {
          _eq: setId,
        },
        status: {
          _eq: DirectusStatus.Published,
        },
      },
    })

<<<<<<< HEAD
    if (response.data.length > 0) {
      await CMSCacheSetModel.upsert(response.data[0] as unknown as DirectusSet)
    }
  }

  private async syncPage(pageId) {
    const response = await this.findPages({
      filter: {
        id: {
          _eq: pageId,
        },
      },
    })

    if (response.data.length > 0) {
      await CMSCachePageModel.upsert(
        response.data[0] as unknown as DirectusPage
      )
    }
  }

  private async syncFaq(faqId) {
    const response = await this.findFaqs({
      filter: {
        id: {
          _eq: faqId,
        },
      },
    })

    if (response.data.length > 0) {
      await CMSCacheFaqModel.upsert(
        response.data[0] as unknown as DirectusFaqTemplate
      )
    }
  }

  // #endregion

  async syncAllLanguages() {
    const response = await this.findLanguages()

    for (const language of response.data) {
      await CMSCacheLanguageModel.upsert(language)
    }
  }

  async syncAllPackTemplates() {
    const response = await this.findPackTemplates({
=======
    for (const packTemplate of response.data) {
      await CMSCachePackTemplateModel.upsert(packTemplate)
    }
  }

  async syncAllCollectibleTemplates() {
    const response = await this.findCollectibleTemplates({
      filter: {
        status: {
          _eq: DirectusStatus.Published,
        },
      },
    })

    for (const collectibleTemplate of response.data) {
      await CMSCacheCollectibleTemplateModel.upsert(collectibleTemplate)
    }
  }

  async syncAllCollections() {
    const response = await this.findCollections({
>>>>>>> 47364234
      filter: {
        status: {
          _eq: DirectusStatus.Published,
        },
<<<<<<< HEAD
      },
    })

    for (const packTemplate of response.data) {
      await CMSCachePackTemplateModel.upsert(packTemplate)
    }
  }

  async syncAllCollectibleTemplates() {
    const response = await this.findCollectibleTemplates({
      filter: {
        status: {
          _eq: DirectusStatus.Published,
        },
      },
    })

    for (const collectibleTemplate of response.data) {
      await CMSCacheCollectibleTemplateModel.upsert(collectibleTemplate)
    }
  }

  async syncAllCollections() {
    const response = await this.findCollections({
=======
      },
    })

    for (const collection of response.data) {
      await CMSCacheCollectionModel.upsert(collection)
    }
  }

  async syncAllSets() {
    const response = await this.findSets({
>>>>>>> 47364234
      filter: {
        status: {
          _eq: DirectusStatus.Published,
        },
<<<<<<< HEAD
      },
    })

    for (const collection of response.data) {
      await CMSCacheCollectionModel.upsert(collection)
    }
  }

  async syncAllSets() {
    const response = await this.findSets({
      filter: {
        status: {
          _eq: DirectusStatus.Published,
        },
=======
>>>>>>> 47364234
      },
    })

    for (const set of response.data) {
      await CMSCacheSetModel.upsert(set)
    }
<<<<<<< HEAD
  }

  async syncAllPages() {
    const response = await this.findPages({
      filter: {},
    })

    for (const page of response.data) {
      await CMSCachePageModel.upsert(page)
    }
  }

  async syncAllFaqs() {
    const response = await this.findFaqs({
      filter: {
        status: {
          _eq: DirectusStatus.Published,
        },
      },
    })

    for (const faq of response.data) {
      await CMSCacheFaqModel.upsert(faq)
    }
=======
>>>>>>> 47364234
  }

  async syncHomePage() {
    const response = await this.http.get('items/homepage', {
      params: getParameters({
        fields: [
          'id',

          'hero_banner.*',
          'translations.*',

          'hero_pack.*',
          'hero_pack.pack_image.*',
          'hero_pack.translations.*',
          'hero_pack.nft_templates.*',
          'hero_pack.nft_templates.asset_file.*',
          'hero_pack.nft_templates.translations.*',
          'hero_pack.nft_templates.preview_audio.*',
          'hero_pack.nft_templates.preview_image.*',
          'hero_pack.nft_templates.preview_video.*',
          'hero_pack.nft_templates.rarity.*',
          'hero_pack.nft_templates.rarity.translations.*',

          'featured_packs.*',
          'featured_packs.pack_image.*',
          'featured_packs.translations.*',
          'featured_packs.nft_templates.*',
          'featured_packs.nft_templates.asset_file.*',
          'featured_packs.nft_templates.translations.*',
          'featured_packs.nft_templates.preview_audio.*',
          'featured_packs.nft_templates.preview_image.*',
          'featured_packs.nft_templates.preview_video.*',
          'featured_packs.nft_templates.rarity.*',
          'featured_packs.nft_templates.rarity.translations.*',

          'featured_nfts.*',
          'featured_nfts.*',
          'featured_nfts.asset_file.*',
          'featured_nfts.translations.*',
          'featured_nfts.preview_audio.*',
          'featured_nfts.preview_image.*',
          'featured_nfts.preview_video.*',
          'featured_nfts.rarity.*',
          'featured_nfts.rarity.translations.*',
        ],
        deep: {
          hero_pack: {
            _filter: {
              status: {
                _eq: DirectusStatus.Published,
              },
            },
          },
          featured_packs: {
            _filter: {
              status: {
                _eq: DirectusStatus.Published,
              },
            },
          },
          featured_nfts: {
            _filter: {
              status: {
                _eq: DirectusStatus.Published,
              },
            },
          },
        },
      }),
    })

    const homepage = response.data
<<<<<<< HEAD

    await CMSCacheHomepageModel.upsert(homepage as unknown as DirectusHomepage)

    return null
  }

  async syncApplication() {
    const response = await this.http.get('items/application', {
      params: getParameters({
        fields: [
          'id',
          'currency',
          'countries.*',
          'countries.countries_code.*',
          'countries.countries_code.translations.*',
        ],
      }),
    })

    const application = response.data

    await CMSCacheApplicationModel.upsert(
      application as unknown as DirectusApplication
    )

    return null
  }

  async syncTeams() {
    const response = await this.http.get('items/teams', {
      params: getParameters({
        fields: ['id', 'team'],
      }),
    })
    await CMSCacheTeamsModel.upsert(
      response.data as unknown as DirectusTeamsTemplate
=======

    await CMSCacheHomepageModel.upsert(homepage as unknown as DirectusHomepage)

    return null
  }

  async syncApplication() {
    const response = await this.http.get('items/application', {
      params: getParameters({
        fields: [
          'id',
          'currency',
          'countries.*',
          'countries.countries_code.*',
          'countries.countries_code.translations.*',
        ],
      }),
    })

    const application = response.data

    await CMSCacheApplicationModel.upsert(
      application as unknown as DirectusApplication
>>>>>>> 47364234
    )
  }

  // #region webhook handlers

  async processWebhook(webhook: DirectusWebhook) {
    switch (webhook.event) {
      case 'items.create':
        return await this.processWebhookCreate(webhook)
      case 'items.update':
        return await this.processWebhookUpdate(webhook)
      case 'items.delete':
        return await this.processWebhookDelete(webhook)
      default:
        throw new Error(`unhandled directus webhook event: ${webhook.event}`)
    }
  }

  private async processWebhookCreate(webhook: DirectusWebhook) {
    switch (webhook.collection) {
      case 'application':
        return await this.syncApplication()
      case 'collections':
        return await this.syncCollection(webhook.key)
      case 'countries':
        // nothing to do for new countries. inserts are handled with application collection updates
        return null
      case 'homepage':
        return await this.syncHomePage()
      case 'languages':
        return await this.syncLanguage(webhook.key)
      case 'nft_templates':
        return await this.syncCollectibleTemplate(webhook.key)
      case 'pack_templates':
        return await this.syncPackTemplate(webhook.key)
      case 'rarities':
        // nothing to do for new rariteies. inserts are handled with collectible and homepage collection updates
        return null
      case 'sets':
        return await this.syncSet(webhook.key)
      case 'faqs':
        return await this.syncFaq(webhook.key)
      case 'pages':
        return await this.syncPage(webhook.key)
      default:
        throw new Error(
          `unhandled directus webhook items.create event: ${webhook.collection}`
        )
    }
  }

<<<<<<< HEAD
=======
    return null
  }

  // #region webhook handlers

  async processWebhook(webhook: DirectusWebhook) {
    switch (webhook.event) {
      case 'items.create':
        return await this.processWebhookCreate(webhook)
      case 'items.update':
        return await this.processWebhookUpdate(webhook)
      case 'items.delete':
        return await this.processWebhookDelete(webhook)
      default:
        throw new Error(`unhandled directus webhook event: ${webhook.event}`)
    }
  }

  private async processWebhookCreate(webhook: DirectusWebhook) {
    switch (webhook.collection) {
      case 'application':
        return await this.syncApplication()
      case 'collections':
        return await this.syncCollection(webhook.key)
      case 'countries':
        // nothing to do for new countries. inserts are handled with application collection updates
        return null
      case 'homepage':
        return await this.syncHomePage()
      case 'nft_templates':
        return await this.syncCollectibleTemplate(webhook.key)
      case 'pack_templates':
        return await this.syncPackTemplate(webhook.key)
      case 'rarities':
        // nothing to do for new rariteies. inserts are handled with collectible and homepage collection updates
        return null
      case 'sets':
        return await this.syncSet(webhook.key)
      default:
        throw new Error(
          `unhandled directus webhook items.create event: ${webhook.collection}`
        )
    }
  }

>>>>>>> 47364234
  private async processWebhookUpdate(webhook: DirectusWebhook) {
    switch (webhook.collection) {
      case 'application':
        return await this.syncApplication()
      case 'collections':
        return await this.syncCollection(webhook.keys[0])
      case 'countries':
        return await this.syncCountries()
      case 'homepage':
        return await this.syncHomePage()
<<<<<<< HEAD
      case 'languages':
        return await this.syncLanguage(webhook.keys[0])
=======
>>>>>>> 47364234
      case 'nft_templates':
        return await this.syncCollectibleTemplate(webhook.keys[0])
      case 'pack_templates':
        return await this.syncPackTemplate(webhook.keys[0])
      case 'rarities':
        return await this.syncRarities()
      case 'sets':
        return await this.syncSet(webhook.keys[0])
<<<<<<< HEAD
      case 'faqs':
        return await this.syncFaq(webhook.keys[0])
      case 'pages':
        return await this.syncPage(webhook.keys[0])
=======
>>>>>>> 47364234
      default:
        throw new Error(
          `unhandled directus webhook items.update event: ${webhook.collection}`
        )
    }
  }

  private async processWebhookDelete(webhook: DirectusWebhook) {
    switch (webhook.collection) {
      // TODO: handle delete operations
      default:
        throw new Error(
          `unhandled directus webhook items.delete event: ${webhook.collection}`
        )
    }
  }

  // #endregion
}<|MERGE_RESOLUTION|>--- conflicted
+++ resolved
@@ -3,42 +3,22 @@
   DirectusApplication,
   DirectusCollectibleTemplate,
   DirectusCollection,
-<<<<<<< HEAD
-  DirectusFaqTemplate,
   DirectusHomepage,
   DirectusLanguageTemplate,
   DirectusPackTemplate,
-  DirectusPage,
   DirectusSet,
   DirectusStatus,
-  DirectusTeamsTemplate,
-=======
-  DirectusHomepage,
-  DirectusPackTemplate,
-  DirectusSet,
-  DirectusStatus,
->>>>>>> 47364234
   DirectusWebhook,
 } from '@algomart/schemas'
 import { HttpTransport } from '@algomart/shared/utils'
 import {
   CMSCacheCollectionModel,
   CMSCacheCollectibleTemplateModel,
-<<<<<<< HEAD
   CMSCacheLanguageModel,
-  CMSCachePackTemplateModel,
-  CMSCacheSetModel,
-  CMSCachePageModel,
-  CMSCacheFaqModel,
-  CMSCacheHomepageModel,
-  CMSCacheApplicationModel,
-  CMSCacheTeamsModel,
-=======
   CMSCachePackTemplateModel,
   CMSCacheSetModel,
   CMSCacheHomepageModel,
   CMSCacheApplicationModel,
->>>>>>> 47364234
 } from '@algomart/shared/models'
 
 // #region Directus Helpers
@@ -336,12 +316,6 @@
     })
   }
 
-<<<<<<< HEAD
-  private async findPages(query: ItemQuery<DirectusPage> = {}) {
-    const defaultQuery: ItemQuery<DirectusPage> = {
-      limit: -1,
-      fields: ['id', 'slug', 'hero_banner.*', 'translations.*'],
-=======
   // #region directus sync methods
   private async syncCollection(collectionId) {
     const response = await this.findCollections({
@@ -359,15 +333,9 @@
       await CMSCacheCollectionModel.upsert(
         response.data[0] as unknown as DirectusCollection
       )
->>>>>>> 47364234
-    }
-  }
-
-<<<<<<< HEAD
-    return await this.findMany<DirectusPage>('static_page', {
-      ...defaultQuery,
-      ...query,
-=======
+    }
+  }
+
   private async syncCollectibleTemplate(collectibleId) {
     const response = await this.findCollectibleTemplates({
       filter: {
@@ -378,33 +346,8 @@
           _eq: DirectusStatus.Published,
         },
       },
->>>>>>> 47364234
-    })
-
-<<<<<<< HEAD
-  private async findFaqs(query: ItemQuery<DirectusFaqTemplate> = {}) {
-    const defaultQuery: ItemQuery<DirectusFaqTemplate> = {
-      filter: {},
-      limit: -1,
-      fields: ['id', 'translations.*'],
-    }
-
-    return await this.findMany<DirectusFaqTemplate>(
-      'frequently_asked_questions',
-      {
-        ...defaultQuery,
-        ...query,
-      }
-    )
-  }
-
-  // #region directus sync methods
-  private async syncCollection(collectionId) {
-    const response = await this.findCollections({
-      filter: {
-        id: {
-          _eq: collectionId,
-=======
+    })
+
     if (response.data.length > 0) {
       await CMSCacheCollectibleTemplateModel.upsert(
         response.data[0] as unknown as DirectusCollectibleTemplate
@@ -412,46 +355,6 @@
     }
   }
 
-  private async syncPackTemplate(packId) {
-    const response = await this.findPackTemplates({
-      filter: {
-        id: {
-          _eq: packId,
->>>>>>> 47364234
-        },
-        status: {
-          _eq: DirectusStatus.Published,
-        },
-      },
-    })
-
-    if (response.data.length > 0) {
-<<<<<<< HEAD
-      await CMSCacheCollectionModel.upsert(
-        response.data[0] as unknown as DirectusCollection
-      )
-    }
-  }
-
-  private async syncCollectibleTemplate(collectibleId) {
-    const response = await this.findCollectibleTemplates({
-      filter: {
-        id: {
-          _eq: collectibleId,
-        },
-        status: {
-          _eq: DirectusStatus.Published,
-        },
-      },
-    })
-
-    if (response.data.length > 0) {
-      await CMSCacheCollectibleTemplateModel.upsert(
-        response.data[0] as unknown as DirectusCollectibleTemplate
-      )
-    }
-  }
-
   private async syncLanguage(languageCode) {
     const response = await this.findLanguages({
       filter: {
@@ -473,7 +376,14 @@
       filter: {
         id: {
           _eq: packId,
-=======
+        },
+        status: {
+          _eq: DirectusStatus.Published,
+        },
+      },
+    })
+
+    if (response.data.length > 0) {
       await CMSCachePackTemplateModel.upsert(
         response.data[0] as unknown as DirectusPackTemplate
       )
@@ -500,7 +410,6 @@
       filter: {
         id: {
           _eq: setId,
->>>>>>> 47364234
         },
         status: {
           _eq: DirectusStatus.Published,
@@ -509,101 +418,29 @@
     })
 
     if (response.data.length > 0) {
-<<<<<<< HEAD
-      await CMSCachePackTemplateModel.upsert(
-        response.data[0] as unknown as DirectusPackTemplate
-      )
-    }
-  }
-
-  private async syncCountries() {
-    await this.syncApplication()
-  }
-
-  private async syncRarities() {
-    await this.syncHomePage()
-
-    const collectibleTemplates = await this.findCollectibleTemplates()
-    for (const collectibleTemplate in collectibleTemplates) {
-      await CMSCacheCollectibleTemplateModel.upsert(
-        collectibleTemplate as unknown as DirectusCollectibleTemplate
-      )
-    }
-  }
-
-  private async syncSet(setId) {
-    const response = await this.findSets({
-=======
       await CMSCacheSetModel.upsert(response.data[0] as unknown as DirectusSet)
     }
   }
 
   // #endregion
+
+  async syncAllLanguages() {
+    const response = await this.findLanguages()
+
+    for (const language of response.data) {
+      await CMSCacheLanguageModel.upsert(language)
+    }
+  }
 
   async syncAllPackTemplates() {
     const response = await this.findPackTemplates({
->>>>>>> 47364234
-      filter: {
-        id: {
-          _eq: setId,
-        },
-        status: {
-          _eq: DirectusStatus.Published,
-        },
-      },
-    })
-
-<<<<<<< HEAD
-    if (response.data.length > 0) {
-      await CMSCacheSetModel.upsert(response.data[0] as unknown as DirectusSet)
-    }
-  }
-
-  private async syncPage(pageId) {
-    const response = await this.findPages({
-      filter: {
-        id: {
-          _eq: pageId,
-        },
-      },
-    })
-
-    if (response.data.length > 0) {
-      await CMSCachePageModel.upsert(
-        response.data[0] as unknown as DirectusPage
-      )
-    }
-  }
-
-  private async syncFaq(faqId) {
-    const response = await this.findFaqs({
-      filter: {
-        id: {
-          _eq: faqId,
-        },
-      },
-    })
-
-    if (response.data.length > 0) {
-      await CMSCacheFaqModel.upsert(
-        response.data[0] as unknown as DirectusFaqTemplate
-      )
-    }
-  }
-
-  // #endregion
-
-  async syncAllLanguages() {
-    const response = await this.findLanguages()
-
-    for (const language of response.data) {
-      await CMSCacheLanguageModel.upsert(language)
-    }
-  }
-
-  async syncAllPackTemplates() {
-    const response = await this.findPackTemplates({
-=======
+      filter: {
+        status: {
+          _eq: DirectusStatus.Published,
+        },
+      },
+    })
+
     for (const packTemplate of response.data) {
       await CMSCachePackTemplateModel.upsert(packTemplate)
     }
@@ -625,37 +462,10 @@
 
   async syncAllCollections() {
     const response = await this.findCollections({
->>>>>>> 47364234
-      filter: {
-        status: {
-          _eq: DirectusStatus.Published,
-        },
-<<<<<<< HEAD
-      },
-    })
-
-    for (const packTemplate of response.data) {
-      await CMSCachePackTemplateModel.upsert(packTemplate)
-    }
-  }
-
-  async syncAllCollectibleTemplates() {
-    const response = await this.findCollectibleTemplates({
-      filter: {
-        status: {
-          _eq: DirectusStatus.Published,
-        },
-      },
-    })
-
-    for (const collectibleTemplate of response.data) {
-      await CMSCacheCollectibleTemplateModel.upsert(collectibleTemplate)
-    }
-  }
-
-  async syncAllCollections() {
-    const response = await this.findCollections({
-=======
+      filter: {
+        status: {
+          _eq: DirectusStatus.Published,
+        },
       },
     })
 
@@ -666,61 +476,16 @@
 
   async syncAllSets() {
     const response = await this.findSets({
->>>>>>> 47364234
-      filter: {
-        status: {
-          _eq: DirectusStatus.Published,
-        },
-<<<<<<< HEAD
-      },
-    })
-
-    for (const collection of response.data) {
-      await CMSCacheCollectionModel.upsert(collection)
-    }
-  }
-
-  async syncAllSets() {
-    const response = await this.findSets({
-      filter: {
-        status: {
-          _eq: DirectusStatus.Published,
-        },
-=======
->>>>>>> 47364234
+      filter: {
+        status: {
+          _eq: DirectusStatus.Published,
+        },
       },
     })
 
     for (const set of response.data) {
       await CMSCacheSetModel.upsert(set)
     }
-<<<<<<< HEAD
-  }
-
-  async syncAllPages() {
-    const response = await this.findPages({
-      filter: {},
-    })
-
-    for (const page of response.data) {
-      await CMSCachePageModel.upsert(page)
-    }
-  }
-
-  async syncAllFaqs() {
-    const response = await this.findFaqs({
-      filter: {
-        status: {
-          _eq: DirectusStatus.Published,
-        },
-      },
-    })
-
-    for (const faq of response.data) {
-      await CMSCacheFaqModel.upsert(faq)
-    }
-=======
->>>>>>> 47364234
   }
 
   async syncHomePage() {
@@ -793,7 +558,6 @@
     })
 
     const homepage = response.data
-<<<<<<< HEAD
 
     await CMSCacheHomepageModel.upsert(homepage as unknown as DirectusHomepage)
 
@@ -820,42 +584,6 @@
     )
 
     return null
-  }
-
-  async syncTeams() {
-    const response = await this.http.get('items/teams', {
-      params: getParameters({
-        fields: ['id', 'team'],
-      }),
-    })
-    await CMSCacheTeamsModel.upsert(
-      response.data as unknown as DirectusTeamsTemplate
-=======
-
-    await CMSCacheHomepageModel.upsert(homepage as unknown as DirectusHomepage)
-
-    return null
-  }
-
-  async syncApplication() {
-    const response = await this.http.get('items/application', {
-      params: getParameters({
-        fields: [
-          'id',
-          'currency',
-          'countries.*',
-          'countries.countries_code.*',
-          'countries.countries_code.translations.*',
-        ],
-      }),
-    })
-
-    const application = response.data
-
-    await CMSCacheApplicationModel.upsert(
-      application as unknown as DirectusApplication
->>>>>>> 47364234
-    )
   }
 
   // #region webhook handlers
@@ -895,10 +623,6 @@
         return null
       case 'sets':
         return await this.syncSet(webhook.key)
-      case 'faqs':
-        return await this.syncFaq(webhook.key)
-      case 'pages':
-        return await this.syncPage(webhook.key)
       default:
         throw new Error(
           `unhandled directus webhook items.create event: ${webhook.collection}`
@@ -906,54 +630,6 @@
     }
   }
 
-<<<<<<< HEAD
-=======
-    return null
-  }
-
-  // #region webhook handlers
-
-  async processWebhook(webhook: DirectusWebhook) {
-    switch (webhook.event) {
-      case 'items.create':
-        return await this.processWebhookCreate(webhook)
-      case 'items.update':
-        return await this.processWebhookUpdate(webhook)
-      case 'items.delete':
-        return await this.processWebhookDelete(webhook)
-      default:
-        throw new Error(`unhandled directus webhook event: ${webhook.event}`)
-    }
-  }
-
-  private async processWebhookCreate(webhook: DirectusWebhook) {
-    switch (webhook.collection) {
-      case 'application':
-        return await this.syncApplication()
-      case 'collections':
-        return await this.syncCollection(webhook.key)
-      case 'countries':
-        // nothing to do for new countries. inserts are handled with application collection updates
-        return null
-      case 'homepage':
-        return await this.syncHomePage()
-      case 'nft_templates':
-        return await this.syncCollectibleTemplate(webhook.key)
-      case 'pack_templates':
-        return await this.syncPackTemplate(webhook.key)
-      case 'rarities':
-        // nothing to do for new rariteies. inserts are handled with collectible and homepage collection updates
-        return null
-      case 'sets':
-        return await this.syncSet(webhook.key)
-      default:
-        throw new Error(
-          `unhandled directus webhook items.create event: ${webhook.collection}`
-        )
-    }
-  }
-
->>>>>>> 47364234
   private async processWebhookUpdate(webhook: DirectusWebhook) {
     switch (webhook.collection) {
       case 'application':
@@ -964,11 +640,8 @@
         return await this.syncCountries()
       case 'homepage':
         return await this.syncHomePage()
-<<<<<<< HEAD
       case 'languages':
         return await this.syncLanguage(webhook.keys[0])
-=======
->>>>>>> 47364234
       case 'nft_templates':
         return await this.syncCollectibleTemplate(webhook.keys[0])
       case 'pack_templates':
@@ -977,13 +650,6 @@
         return await this.syncRarities()
       case 'sets':
         return await this.syncSet(webhook.keys[0])
-<<<<<<< HEAD
-      case 'faqs':
-        return await this.syncFaq(webhook.keys[0])
-      case 'pages':
-        return await this.syncPage(webhook.keys[0])
-=======
->>>>>>> 47364234
       default:
         throw new Error(
           `unhandled directus webhook items.update event: ${webhook.collection}`
