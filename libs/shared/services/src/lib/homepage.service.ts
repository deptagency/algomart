import { Knex } from 'knex'

import {
  CollectibleBase,
  DEFAULT_LOCALE,
  Homepage,
  PublishedPack,
} from '@algomart/schemas'
import { DirectusAdapter } from '@algomart/shared/adapters'
import { userInvariant } from '@algomart/shared/utils'

import PacksService from './packs.service'
import CollectiblesService from './collectibles.service'
import { Transaction } from 'objection'

export default class HomepageService {
  constructor(
    private readonly cms: DirectusAdapter,
    private readonly packsService: PacksService,
    private readonly collectiblesService: CollectiblesService
  ) {}

<<<<<<< HEAD
  async getHomepage(
    trx?: Transaction,
    knexRead?: Knex,
    locale = DEFAULT_LOCALE
  ): Promise<Homepage> {
    const homepageBase = await this.cms.findHomepage()
    userInvariant(homepageBase, 'homepage not found', 404)

    const { packs } = await this.packsService.getPublishedPacks(
      {
        locale,
        pageSize: 1 + homepageBase.upcomingPackTemplateIds.length,
        templateIds: homepageBase.featuredPackTemplateId
          ? [
              ...homepageBase.upcomingPackTemplateIds,
              homepageBase.featuredPackTemplateId,
            ]
          : homepageBase.upcomingPackTemplateIds,
      },
      trx,
      knexRead
    )
=======
  async getHomepage(locale = DEFAULT_LOCALE): Promise<Homepage> {
    const homepageBase = await this.cms.findHomepage(locale)
    userInvariant(homepageBase, 'homepage not found', 404)

    const { packs } = await this.packsService.getPublishedPacks({
      locale,
      pageSize: 1 + homepageBase.featuredPackTemplateIds.length,
      templateIds: homepageBase.heroPackTemplateId
        ? [
            ...homepageBase.featuredPackTemplateIds,
            homepageBase.heroPackTemplateId,
          ]
        : homepageBase.featuredPackTemplateIds,
    })
>>>>>>> 181f9d5e

    const collectibles = await this.collectiblesService.getCollectibleTemplates(
      {
        locale,
        pageSize: 1 + homepageBase.featuredNftTemplateIds.length,
        templateIds: homepageBase.featuredNftTemplateIds,
      }
    )

    const packLookup = new Map(packs.map((pack) => [pack.templateId, pack]))
    const collectibleLookup = new Map(
      collectibles.map((collectible) => [collectible.templateId, collectible])
    )

    return {
      heroBanner: homepageBase.heroBanner,
      heroBannerSubtitle: homepageBase.heroBannerSubtitle,
      heroBannerTitle: homepageBase.heroBannerTitle,
      heroPack:
        homepageBase.heroPackTemplateId &&
        packLookup.has(homepageBase.heroPackTemplateId)
          ? packLookup.get(homepageBase.heroPackTemplateId)
          : undefined,
      featuredPacksSubtitle: homepageBase.featuredPacksSubtitle,
      featuredPacksTitle: homepageBase.featuredPacksTitle,
      featuredPacks: homepageBase.featuredPackTemplateIds
        .filter((id) => packLookup.has(id))
        .map((id) => packLookup.get(id) as PublishedPack),
      featuredNftsSubtitle: homepageBase.featuredNftsSubtitle,
      featuredNftsTitle: homepageBase.featuredNftsTitle,
      featuredNfts: homepageBase.featuredNftTemplateIds.map(
        (id) => collectibleLookup.get(id) as CollectibleBase
      ),
    }
  }
}<|MERGE_RESOLUTION|>--- conflicted
+++ resolved
@@ -20,45 +20,28 @@
     private readonly collectiblesService: CollectiblesService
   ) {}
 
-<<<<<<< HEAD
   async getHomepage(
-    trx?: Transaction,
-    knexRead?: Knex,
+    trx: Transaction,
+    knexRead: Knex,
     locale = DEFAULT_LOCALE
   ): Promise<Homepage> {
-    const homepageBase = await this.cms.findHomepage()
+    const homepageBase = await this.cms.findHomepage(locale)
     userInvariant(homepageBase, 'homepage not found', 404)
 
     const { packs } = await this.packsService.getPublishedPacks(
       {
         locale,
-        pageSize: 1 + homepageBase.upcomingPackTemplateIds.length,
-        templateIds: homepageBase.featuredPackTemplateId
+        pageSize: 1 + homepageBase.featuredPackTemplateIds.length,
+        templateIds: homepageBase.heroPackTemplateId
           ? [
-              ...homepageBase.upcomingPackTemplateIds,
-              homepageBase.featuredPackTemplateId,
+              ...homepageBase.featuredPackTemplateIds,
+              homepageBase.heroPackTemplateId,
             ]
-          : homepageBase.upcomingPackTemplateIds,
+          : homepageBase.featuredPackTemplateIds,
       },
       trx,
       knexRead
     )
-=======
-  async getHomepage(locale = DEFAULT_LOCALE): Promise<Homepage> {
-    const homepageBase = await this.cms.findHomepage(locale)
-    userInvariant(homepageBase, 'homepage not found', 404)
-
-    const { packs } = await this.packsService.getPublishedPacks({
-      locale,
-      pageSize: 1 + homepageBase.featuredPackTemplateIds.length,
-      templateIds: homepageBase.heroPackTemplateId
-        ? [
-            ...homepageBase.featuredPackTemplateIds,
-            homepageBase.heroPackTemplateId,
-          ]
-        : homepageBase.featuredPackTemplateIds,
-    })
->>>>>>> 181f9d5e
 
     const collectibles = await this.collectiblesService.getCollectibleTemplates(
       {
