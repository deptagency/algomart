--- conflicted
+++ resolved
@@ -102,13 +102,8 @@
 
     const template = await this.cms.findCollectibleByTemplateId(
       collectible.templateId,
-<<<<<<< HEAD
-      query.locale,
-      knexRead
-=======
       knexRead,
       query.locale
->>>>>>> a4b1431a
     )
 
     invariant(template, `NFT Template ${collectible.templateId} not found`)
