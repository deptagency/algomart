--- conflicted
+++ resolved
@@ -139,11 +139,7 @@
       const packDetails = await this.packs.getPackById(packId)
       const packTemplates = await this.packs.getPublishedPacksByTemplateIds(
         [packDetails.templateId],
-<<<<<<< HEAD
         language
-=======
-        locale
->>>>>>> cca23e4f
       )
       const packTemplate = packTemplates.find(
         (t) => t.templateId === packDetails.templateId
@@ -160,11 +156,7 @@
     // Find packs and add pack IDs to array if available
     const packTemplate = await this.packs.getPublishedPackBySlug(
       packSlug,
-<<<<<<< HEAD
       language
-=======
-      locale
->>>>>>> cca23e4f
     )
     const templateLookup = new Map([[packTemplate.templateId, packTemplate]])
     const packList = await PackModel.query()
@@ -974,16 +966,9 @@
     if (isAdmin) {
       const pack = payment.pack
       invariant(pack?.templateId, 'pack template not found')
-<<<<<<< HEAD
       const packTemplates = await this.packs.getPublishedPacksByTemplateIds([
         pack.templateId,
       ])
-=======
-      const packTemplates = await this.packs.getPublishedPacksByTemplateIds(
-        [pack.templateId],
-        undefined
-      )
->>>>>>> cca23e4f
       const packTemplate = packTemplates[0]
       return {
         ...payment,
