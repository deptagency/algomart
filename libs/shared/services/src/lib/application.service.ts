import pino from 'pino'
<<<<<<< HEAD
import { Countries, DEFAULT_LANG } from '@algomart/schemas'
=======
import { Country, DEFAULT_LOCALE } from '@algomart/schemas'
import { CMSCacheAdapter } from '@algomart/shared/adapters'
>>>>>>> 47364234
import { invariant } from '@algomart/shared/utils'
import { CMSCacheAdapter } from '@algomart/shared/adapters'

export class ApplicationService {
  logger: pino.Logger<unknown>

  constructor(
    private readonly cms: CMSCacheAdapter,
    logger: pino.Logger<unknown>
  ) {
    this.logger = logger.child({ context: this.constructor.name })
  }

<<<<<<< HEAD
  async getCountries(language = DEFAULT_LANG): Promise<Countries> {
=======
  async getCountries(locale = DEFAULT_LOCALE): Promise<Country[]> {
>>>>>>> 47364234
    // Find application details and compile IDs of supported countries
    const countries = await this.cms.findAllCountries(locale)

    invariant(countries.length > 0, 'No countries found')

<<<<<<< HEAD
    // Search for countries
    // TODO: Make CMS cache adapter function
    const countries = await this.cms.findAllCountries(language)
    return countries.filter((country) =>
      countryCodes.find(({ code }) => code === country.code)
    )
=======
    return countries
>>>>>>> 47364234
  }
}<|MERGE_RESOLUTION|>--- conflicted
+++ resolved
@@ -1,12 +1,7 @@
 import pino from 'pino'
-<<<<<<< HEAD
 import { Countries, DEFAULT_LANG } from '@algomart/schemas'
-=======
-import { Country, DEFAULT_LOCALE } from '@algomart/schemas'
 import { CMSCacheAdapter } from '@algomart/shared/adapters'
->>>>>>> 47364234
 import { invariant } from '@algomart/shared/utils'
-import { CMSCacheAdapter } from '@algomart/shared/adapters'
 
 export class ApplicationService {
   logger: pino.Logger<unknown>
@@ -18,25 +13,12 @@
     this.logger = logger.child({ context: this.constructor.name })
   }
 
-<<<<<<< HEAD
   async getCountries(language = DEFAULT_LANG): Promise<Countries> {
-=======
-  async getCountries(locale = DEFAULT_LOCALE): Promise<Country[]> {
->>>>>>> 47364234
     // Find application details and compile IDs of supported countries
-    const countries = await this.cms.findAllCountries(locale)
+    const countries = await this.cms.findAllCountries(language)
 
     invariant(countries.length > 0, 'No countries found')
 
-<<<<<<< HEAD
-    // Search for countries
-    // TODO: Make CMS cache adapter function
-    const countries = await this.cms.findAllCountries(language)
-    return countries.filter((country) =>
-      countryCodes.find(({ code }) => code === country.code)
-    )
-=======
     return countries
->>>>>>> 47364234
   }
 }