import pino from 'pino'
<<<<<<< HEAD
import { Countries, DEFAULT_LANG } from '@algomart/schemas'
=======
import { Countries, DEFAULT_LOCALE } from '@algomart/schemas'
>>>>>>> cca23e4f
import { CMSCacheAdapter } from '@algomart/shared/adapters'
import { invariant } from '@algomart/shared/utils'

export class ApplicationService {
  logger: pino.Logger<unknown>

  constructor(
    private readonly cms: CMSCacheAdapter,
    logger: pino.Logger<unknown>
  ) {
    this.logger = logger.child({ context: this.constructor.name })
  }

<<<<<<< HEAD
  async getCountries(language = DEFAULT_LANG): Promise<Countries> {
    // Find application details and compile IDs of supported countries
    const countries = await this.cms.findAllCountries(language)

    invariant(countries.length > 0, 'No countries found')
=======
  async getCountries(locale = DEFAULT_LOCALE): Promise<Countries> {
    // Find application details and compile IDs of supported countries
    const application = await this.cms.findApplication()
    invariant(application?.countries?.length > 0, 'No countries found')
    const countryCodes = application.countries.map(
      ({ countries_code }) => countries_code.code
    )
>>>>>>> cca23e4f

    // Search for countries
    const countries = (await this.cms.findAllCountries(locale)).filter(
      ({ code }) => countryCodes.includes(code)
    )
    return countries
  }
}<|MERGE_RESOLUTION|>--- conflicted
+++ resolved
@@ -1,9 +1,5 @@
 import pino from 'pino'
-<<<<<<< HEAD
 import { Countries, DEFAULT_LANG } from '@algomart/schemas'
-=======
-import { Countries, DEFAULT_LOCALE } from '@algomart/schemas'
->>>>>>> cca23e4f
 import { CMSCacheAdapter } from '@algomart/shared/adapters'
 import { invariant } from '@algomart/shared/utils'
 
@@ -17,24 +13,16 @@
     this.logger = logger.child({ context: this.constructor.name })
   }
 
-<<<<<<< HEAD
   async getCountries(language = DEFAULT_LANG): Promise<Countries> {
-    // Find application details and compile IDs of supported countries
-    const countries = await this.cms.findAllCountries(language)
-
-    invariant(countries.length > 0, 'No countries found')
-=======
-  async getCountries(locale = DEFAULT_LOCALE): Promise<Countries> {
     // Find application details and compile IDs of supported countries
     const application = await this.cms.findApplication()
     invariant(application?.countries?.length > 0, 'No countries found')
     const countryCodes = application.countries.map(
       ({ countries_code }) => countries_code.code
     )
->>>>>>> cca23e4f
 
     // Search for countries
-    const countries = (await this.cms.findAllCountries(locale)).filter(
+    const countries = (await this.cms.findAllCountries(language)).filter(
       ({ code }) => countryCodes.includes(code)
     )
     return countries
