import * as Currencies from '@dinero.js/currencies'
import pino from 'pino'
import {
  BidPublic,
  ClaimFreePack,
  ClaimPack,
  ClaimRedeemPack,
  CollectibleWithDetails,
  DEFAULT_LANG,
  EventAction,
  EventEntityType,
  IPFSStatus,
  LanguageAndExternalId,
  MintPack,
  MintPackStatus,
  NotificationType,
  OwnerExternalId,
  PackAuction,
  PackBase,
  PackByOwner,
  PackCollectibleOrder,
  PacksByOwner,
  PacksByOwnerQuery,
  PackSortByOwnerField,
  PackSortField,
  PackStatus,
  PackType,
  PackWithCollectibles,
  PackWithId,
  PublishedPack,
  PublishedPacksQuery,
  RevokePack,
  SortDirection,
  TransferPack,
  TransferPackStatusList,
} from '@algomart/schemas'

import {
  BidModel,
  EventModel,
  PackModel,
  CollectibleModel,
  UserAccountModel,
} from '@algomart/shared/models'

import {
  formatIntToFloat,
  invariant,
  userInvariant,
  randomInteger,
  randomRedemptionCode,
  shuffleArray,
} from '@algomart/shared/utils'
import {
  AccountsService,
  CollectiblesService,
  NotificationsService,
  I18nService,
} from './'
import { raw, Transaction } from 'objection'
import {
  ItemFilters,
  ItemSort,
  CMSCacheAdapter,
} from '@algomart/shared/adapters'

function mapToPublicBid(bid: BidModel, packId: string): BidPublic {
  return {
    amount: bid.amount,
    createdAt: bid.createdAt,
    externalId: bid?.userAccount?.externalId as string,
    id: bid.id,
    packId,
    username: bid?.userAccount?.username as string,
  }
}

export class PacksService {
  logger: pino.Logger<unknown>

  constructor(
    private readonly cms: CMSCacheAdapter,
    private readonly collectibles: CollectiblesService,
    private readonly i18nService: I18nService,
    private readonly notifications: NotificationsService,
    private readonly accounts: AccountsService,
    private currency: Currencies.Currency<number>,
    logger: pino.Logger<unknown>
  ) {
    this.logger = logger.child({ context: this.constructor.name })
  }

  // #region Private helpers
  private createPackFilterFn({ status = [], reserveMet }) {
    return (pack: PublishedPack) => {
      if (pack.type === PackType.Auction) {
        let include = true
        if (status.length > 0) {
          include = include && status.includes(pack.status)
        }

        if (typeof reserveMet === 'boolean') {
          include = reserveMet
            ? include &&
              typeof pack.activeBid === 'number' &&
              pack.price !== null &&
              pack.activeBid >= pack.price
            : include &&
              (pack.price === null ||
                pack.activeBid === undefined ||
                pack.activeBid < pack.price)
        }

        return include
      }

      return true
    }
  }

  private createPackSortFn(sort: {
    sortBy: PackSortField
    sortDirection: SortDirection
  }) {
    return (a: PublishedPack, b: PublishedPack) => {
      const direction = sort.sortDirection === SortDirection.Ascending ? 1 : -1

      switch (sort.sortBy) {
        case PackSortField.Title:
          return direction * a.title.localeCompare(b.title)
        case PackSortField.ReleasedAt:
          return (
            direction * (a.releasedAt?.localeCompare(b.releasedAt ?? '') ?? 0)
          )
        default:
          return 0
      }
    }
  }

  // #region Private helpers

  private createPublishedPackFn(
    packLookup: Map<
      string,
      { templateId: string; available: string; total: string }
    >,
    packWithActiveBidsLookup: Map<string, PackModel>
  ) {
    return (template: PackBase): PublishedPack => {
      const packCount = packLookup.get(template.templateId)
      const packWithActiveBid = packWithActiveBidsLookup.get(
        template.templateId
      )

      return this.createPublishedPack(template, packCount, packWithActiveBid)
    }
  }

  private createPublishedPack(
    template: PackBase,
    packCount,
    packWithActiveBid
  ) {
    const available = packCount ? Number.parseInt(packCount.available, 10) : 0
    const total = packCount ? Number.parseInt(packCount.total, 10) : 0
    const status =
      template.type !== PackType.Auction && !available
        ? PackStatus.Expired
        : template.status
    return {
      ...template,
      status,
      available,
      total,
      activeBid: (packWithActiveBid?.activeBid?.amount as number) ?? undefined,
    }
  }

  private async getPacksWithActiveBids(templateIds: string[]) {
    return await PackModel.query()
      .whereIn('templateId', templateIds)
      .withGraphFetched('activeBid')
  }

  private async getPackCounts(
    templateIds: string[]
  ): Promise<Array<{ templateId: string; available: string; total: string }>> {
    return await PackModel.query()
      .whereIn('templateId', templateIds)
      .groupBy('templateId')
      .select(
        'templateId',
        // Get available count
        raw(
          'SUM(CASE WHEN "claimedAt" IS NULL THEN 1 ELSE 0 END) AS "available"'
        ),
        // Get total number of packs
        raw('COUNT(*) AS "total"')
      )
      // This is needed to ensure the correct types are used
      .castTo<Array<{ templateId: string; available: string; total: string }>>()
      .execute()
  }

  // #endregion

  async getPublishedPacksByTemplateIds(templateIds, language = DEFAULT_LANG) {
    const templates = await this.cms.findPacksByTemplateIds(
      templateIds,
      language
    )
    const packCounts = await this.getPackCounts(
      templates.map((t) => t.templateId)
    )
    const assemblePack = this.createPublishedPackFn(
      new Map(packCounts.map((p) => [p.templateId, p])),
      new Map()
    )

    return templates.map((pack) => assemblePack(pack))
  }

  async getPublishedPacksByTemplates(templates) {
    const packCounts = await this.getPackCounts(
      templates.map((t) => t.templateId)
    )
    const assemblePack = this.createPublishedPackFn(
      new Map(packCounts.map((p) => [p.templateId, p])),
      new Map()
    )

    return templates.map((pack) => assemblePack(pack))
  }

  async getPublishedPackBySlug(slug, language = DEFAULT_LANG) {
    const template = await this.cms.findPackBySlug(slug, language)
    const [packCount] = await this.getPackCounts([template.templateId])

    return this.createPublishedPack(template, packCount, null)
  }

<<<<<<< HEAD
  async searchPublishedPacks(
    {
      currency = this.currency.code,
      language = DEFAULT_LANG,
      page = 1,
      pageSize = 10,
      type = [],
      priceHigh,
      priceLow,
      sortBy = PackSortField.ReleasedAt,
      sortDirection = SortDirection.Descending,
    }: PublishedPacksQuery,
    trx?: Transaction
  ): Promise<{ packs: PublishedPack[]; total: number }> {
    invariant(page > 0, 'page must be greater than 0')

    const filter: ItemFilters = {}
    if (priceHigh || priceLow) {
      if (currency !== this.currency.code) {
        const { exchangeRate } = await this.i18nService.getCurrencyConversion(
          {
            sourceCurrency: currency,
            targetCurrency: this.currency.code,
          },
          trx
        )

        if (priceHigh) priceHigh *= exchangeRate
        if (priceLow) priceLow *= exchangeRate
      }

      filter.price = {}
      if (priceHigh) filter.price._lte = Math.round(priceHigh)
      if (priceLow) filter.price._gte = Math.round(priceLow)
    }

=======
  async searchPublishedPacks({
    locale = DEFAULT_LOCALE,
    page = 1,
    pageSize = 10,
    type = [],
    priceHigh,
    priceLow,
    status,
    reserveMet,
    sortBy = PackSortField.ReleasedAt,
    sortDirection = SortDirection.Descending,
  }: PublishedPacksQuery): Promise<{ packs: PublishedPack[]; total: number }> {
    invariant(page > 0, 'page must be greater than 0')

>>>>>>> cca23e4f
    const sort: ItemSort[] = [
      {
        field: sortBy,
        order: sortDirection,
      },
    ]

    const filter: ItemFilters = {
      type: {
        _in: type,
      },
    }

    if (priceHigh || priceLow) {
      filter.price = {}
      if (priceHigh) filter.price._lte = Math.round(priceHigh)
      if (priceLow) filter.price._gte = Math.round(priceLow)
    }

    const { packs: templates, total } = await this.cms.findAllPacks({
      filter,
      sort,
      language,
      page,
      pageSize,
    })

    const packCounts = await this.getPackCounts(
      templates.map((t) => t.templateId)
    )

    let packsWithActiveBids: PackModel[] = []

    if (type.length === 0 || type.includes(PackType.Auction)) {
      // only load bids when searching for auction packs
      packsWithActiveBids = await this.getPacksWithActiveBids(
        templates
          .filter((t) => t.type === PackType.Auction)
          .map((t) => t.templateId)
      )
    }

    const packLookup = new Map(packCounts.map((p) => [p.templateId, p]))
    const packWithActiveBidsLookup = new Map(
      packsWithActiveBids.map((p) => [p.templateId, p])
    )

    const assemblePack = this.createPublishedPackFn(
      packLookup,
      packWithActiveBidsLookup
    )

    const postQueryFilters = this.createPackFilterFn({ status, reserveMet })

    const allPublicPacks = templates
      .map((pack) => assemblePack(pack))
      .filter((pack) => postQueryFilters(pack))

    return {
      packs: allPublicPacks,
      total,
    }
  }

  async getPacksByOwner({
    language = DEFAULT_LANG,
    page = 1,
    pageSize = 10,
    templateIds = [],
    slug,
    type = [],
    sortBy = PackSortByOwnerField.ClaimedAt,
    sortDirection = SortDirection.Ascending,
    ownerExternalId,
  }: PacksByOwnerQuery & OwnerExternalId): Promise<PacksByOwner> {
    invariant(page > 0, 'page must be greater than 0')
    invariant(ownerExternalId, 'owner ID is required')

    const filter: ItemFilters = {}
    if (slug) filter.slug = { _eq: slug }
    if (templateIds.length > 0) filter.id = { _in: templateIds }
    if (type.length > 0) filter.type = { _in: type }

    // Find owner's user ID from provided external ID
    const user = await UserAccountModel.query()
      .where('externalId', ownerExternalId)
      .first()
      .select('id')
    invariant(user, 'user not found')

    // Find packs by owner ID
    const packsByOwnerId: PackModel[] = await PackModel.query().where(
      'ownerId',
      user.id
    )
    const packsIdsByOwnerId = packsByOwnerId.map(({ templateId }) => templateId)
    if (packsIdsByOwnerId.length === 0) {
      return {
        packs: [],
        total: 0,
      }
    }

    // If template IDs are provided, create intersection of IDs.
    let templateIdsForOwner: string[] = []
    if (templateIds.length > 0) {
      templateIdsForOwner = packsIdsByOwnerId.filter((id) =>
        templateIds.includes(id)
      )

      // User doesn't own any of the packs in provided template IDs
      if (templateIdsForOwner.length === 0) {
        return {
          packs: [],
          total: 0,
        }
      }
    }

    // If templateIdsForOwner has matches use the intersecting ids. Otherwise use owner's pack IDs.
    filter.id =
      templateIdsForOwner.length > 0
        ? { _in: templateIdsForOwner }
        : { _in: packsIdsByOwnerId }

    // Find templates for the packs owned by user
    const { packs: templates } = await this.cms.findAllPacks({
      language,
      pageSize: -1,
      filter,
    })
    const templateLookup = new Map(templates.map((t) => [t.templateId, t]))

    let packsWithActiveBids: PackModel[] = []

    if (type.length === 0 || type.includes(PackType.Auction)) {
      // only load bids when searching for auction packs
      packsWithActiveBids = await this.getPacksWithActiveBids(
        templates
          .filter((t) => t.type === PackType.Auction)
          .map((t) => t.templateId)
      )
    }

    const packWithActiveBidsLookup = new Map(
      packsWithActiveBids.map((p) => [p.templateId, p])
    )

    // List packs purchased by owner with template details
    const allPacks: PackByOwner[] = []
    for (const { id, claimedAt, templateId } of packsByOwnerId) {
      const template = templateLookup.get(templateId)
      if (template && claimedAt) {
        const packWithActiveBid = packWithActiveBidsLookup.get(templateId)
        allPacks.push({
          ...template,
          id,
          status: template.status,
          claimedAt,
          activeBid:
            (packWithActiveBid?.activeBid?.amount as number) ?? undefined,
        })
      }
    }

    // Sort packs
    const sortedPacks = allPacks.sort((a: PackByOwner, b: PackByOwner) => {
      const direction = sortDirection === SortDirection.Ascending ? 1 : -1
      switch (sortBy) {
        case PackSortByOwnerField.ClaimedAt: {
          const isAfterDate =
            new Date(a.claimedAt).getTime() > new Date(b.claimedAt).getTime()
          return direction * (isAfterDate ? 1 : -1)
        }
        default:
          return 0
      }
    })

    return {
      packs: sortedPacks.slice((page - 1) * pageSize, page * pageSize),
      total: sortedPacks.length,
    }
  }

  async getPackWithCollectiblesById(
    id: string,
    language = DEFAULT_LANG
  ): Promise<PackWithCollectibles> {
    const pack = await PackModel.query()
      .findOne({ id })
      .withGraphFetched('collectibles')

    userInvariant(pack, 'pack not found', 404)
    invariant(pack.collectibles, 'pack collectibles were not fetched')
    invariant(pack.collectibles.length > 0, 'pack has no collectibles')

    const packTemplate = await this.cms.findPackByTemplateId(
      pack.templateId,
      language
    )
    invariant(packTemplate, 'pack template missing in cms')

    const templateIds = pack.collectibles.map((c) => c.templateId)
    const collectibleTemplates = await this.cms.findCollectiblesByTemplateIds(
      templateIds,
      language
    )

    const collectibleTemplateLookup = new Map(
      collectibleTemplates.map((t) => [t.templateId, t])
    )

    return {
      ...packTemplate,
      id: pack.id,
      collectibles: pack.collectibles.map((c): CollectibleWithDetails => {
        const template = collectibleTemplateLookup.get(c.templateId)
        invariant(template, 'collectible template missing in cms')

        return {
          ...template,
          id: c.id,
          claimedAt:
            c.claimedAt instanceof Date
              ? c.claimedAt.toISOString()
              : c.claimedAt ?? undefined,
          edition: c.edition,
          address: c.address ?? undefined,
        }
      }),
    }
  }

  async getAuctionPackByTemplateId(
    templateId: string
  ): Promise<PackAuction | null> {
    const pack = await PackModel.query()
      .where({ templateId })
      .withGraphFetched('activeBid.userAccount')
      .withGraphFetched('bids.userAccount')
      .withGraphFetched('owner')
      .first()

    if (!pack) {
      this.logger.info('pack with templateId %s not found', templateId)
      return null
    }

    return {
      activeBid: pack?.activeBid?.userAccount?.externalId
        ? mapToPublicBid(pack.activeBid, pack.id)
        : undefined,
      bids:
        pack?.bids
          ?.map((bid) => mapToPublicBid(bid, pack.id))
          .sort((a, b) => {
            return (
              new Date(b.createdAt).valueOf() - new Date(a.createdAt).valueOf()
            )
          }) || [],
      ownerExternalId: pack.owner?.externalId ?? undefined,
      packId: pack.id,
    }
  }

  async getPackById(
    id: string,
    language = DEFAULT_LANG,
    trx?: Transaction
  ): Promise<PackWithId | null> {
    const pack = await PackModel.query(trx).where({ id }).first()

    if (!pack) {
      this.logger.info('pack with id %s not found', id)
      return null
    }

    const template = await this.cms.findPackByTemplateId(
      pack.templateId,
      language,
      trx
    )

    if (!template) {
      throw new Error(`pack template with ID ${pack.templateId} not found`)
    }

    return { ...template, id: pack.id }
  }

  async getPackByRedeemCode(
    redeemCode: string,
    language = DEFAULT_LANG
  ): Promise<PackWithId> {
    const pack = await PackModel.query().where({ redeemCode }).first()
    userInvariant(pack && pack.ownerId === null, 'pack not found', 404)

    const template = await this.cms.findPackByTemplateId(
      pack.templateId,
      language
    )

    invariant(template, 'pack template not in cms')
    invariant(template.type === PackType.Redeem, 'pack not redeemable in cms')

    return {
      ...template,
      id: pack.id,
    }
  }

  async randomPackByTemplateId(
    templateId: string,
    trx?: Transaction
  ): Promise<PackWithId> {
    const template = await this.cms.findPackByTemplateId(
      templateId,
      DEFAULT_LANG,
      trx
    )

    userInvariant(template, 'pack template not found', 404)

    invariant(
      template.type !== PackType.Redeem,
      'cannot pick a random redeemable pack'
    )

    invariant(
      template.type !== PackType.Purchase || template.price !== null,
      'pack does not have a price set'
    )

    invariant(
      new Date(template.releasedAt) < new Date(),
      'pack has not been released yet'
    )

    // Auctions will only have a single pack, so no randomness needed
    // TODO: support auctions
    // if (packTemplate.type === PackType.Auction) {
    //   const pack = await firstPackByTemplateId(packTemplate)
    //   return {
    //     packId: pack.packId,
    //     type: PackType.Auction,
    //     price: pack.activeBid?.amount || '0',
    //   }
    // }

    // Randomly pick order direction
    const orderDirection = Math.random() < 0.5 ? 'asc' : 'desc'

    const packs = await PackModel.query(trx)
      .where({
        templateId,
        ownerId: null,
        claimedAt: null,
        redeemCode: null,
      })
      // Ordering by ID will provide some randomness too since we use UUIDs
      .orderBy('id', orderDirection)
      // Avoid loading all packs
      .limit(20)
      .withGraphFetched('collectibles')

    userInvariant(packs.length > 0, 'no more packs available')

    // Pick a random pack
    const pack = packs[randomInteger(0, packs.length - 1)]

    const packDetails = {
      ...template,
      id: pack.id,
    }
    pack.activeBidId &&
      Object.assign(packDetails, { activeBidId: pack.activeBidId })
    return packDetails
  }

  async getPackMintingStatus(request: MintPack): Promise<MintPackStatus> {
    const user = await UserAccountModel.query()
      .where('externalId', request.externalId)
      .first()
      .select('id')

    userInvariant(user, 'user not found', 404)

    const pack = await PackModel.query()
      .where('id', request.packId)
      .where('ownerId', user.id)
      .select('id')
      .withGraphFetched('collectibles')
      .first()

    userInvariant(pack, 'pack not found', 404)

    return pack.collectibles &&
      pack.collectibles?.every((c) => typeof c.address === 'number')
      ? MintPackStatus.Minted
      : MintPackStatus.Pending
  }

  async transferPackStatus(packId: string): Promise<TransferPackStatusList> {
    const pack: PackModel | undefined = await PackModel.query()
      .findOne('Pack.id', packId)
      .withGraphJoined('collectibles.latestTransferTransaction')

    userInvariant(pack, 'pack not found', 404)
    invariant(pack.collectibles, 'pack has no collectibles')

    return {
      status: pack.collectibles.map((collectible) => ({
        collectibleId: collectible.id,
        status: collectible.latestTransferTransaction?.status,
      })),
    }
  }

  async transferPack(request: TransferPack, trx?: Transaction) {
    const user = await UserAccountModel.query(trx)
      .findOne('externalId', request.externalId)
      .withGraphJoined('algorandAccount.creationTransaction')

    userInvariant(user, 'user not found', 404)

    const pack = await PackModel.query(trx)
      .where('id', request.packId)
      .where('ownerId', user.id)
      .select('id')
      .withGraphFetched('collectibles')
      .modifyGraph('collectibles', (builder) => {
        builder.select('id')
      })
      .first()

    userInvariant(pack, 'pack not found', 404)

    if (!pack) {
      return false
    }

    this.logger.info({ pack }, 'pack to be transferred')

    if (user.algorandAccount?.creationTransactionId === null) {
      await this.accounts.initializeAccount(user.id, request.passphrase, trx)
    }

    const collectibleIds = pack.collectibles?.map((c) => c.id) || []

    await Promise.all(
      collectibleIds.map(async (id) => {
        await this.collectibles.transferToUserFromCreator(
          id,
          user.id,
          request.passphrase,
          trx
        )
      })
    )

    // Create transfer success notification to be sent to user
    const packWithBase = await this.getPackById(
      request.packId,
      DEFAULT_LANG,
      trx
    )
    if (packWithBase) {
      await this.notifications.createNotification(
        {
          type: NotificationType.TransferSuccess,
          userAccountId: user.id,
          variables: {
            packTitle: packWithBase.title,
          },
        },
        trx
      )
    }

    return true
  }

  async untransferredPacks({
    externalId,
    language = DEFAULT_LANG,
  }: LanguageAndExternalId) {
    const packs = await PackModel.query()
      .join('UserAccount', 'UserAccount.id', 'Pack.ownerId')
      .join('Collectible', 'Collectible.packId', 'Pack.id')
      .leftJoin('CollectibleOwnership', function () {
        this.on('CollectibleOwnership.collectibleId', 'Collectible.id').on(
          'CollectibleOwnership.ownerId',
          'Pack.ownerId'
        )
      })
      .whereRaw('"UserAccount"."externalId" = ?', [externalId])
      .whereNull('CollectibleOwnership.id')
      .distinct('Pack.*')
      .intersect(function () {
        this.from('Pack')
          .join('UserAccount', 'UserAccount.id', 'Pack.ownerId')
          .leftJoin('Collectible', function () {
            this.on('Collectible.packId', 'Pack.id').onNull(
              'Collectible.address'
            )
          })
          .groupBy('Pack.id')
          .havingRaw('count("Collectible"."id") = 0')
          .select('Pack.*')
      })

    if (packs.length === 0) {
      return {
        packs: [],
        total: 0,
      }
    }

    const templateIds = [...new Set(packs.map((p) => p.templateId))]

    const filter: ItemFilters = {}
    if (templateIds.length > 0) filter.id = { _in: templateIds }

    const { packs: templates } = await this.cms.findAllPacks({
      language,
      pageSize: -1,
      filter,
    })
    const templateLookup = new Map(templates.map((t) => [t.templateId, t]))

    const allPacks: PackByOwner[] = []
    for (const { id, claimedAt, templateId } of packs) {
      const template = templateLookup.get(templateId)
      if (template && claimedAt) {
        allPacks.push({
          ...template,
          id,
          status: template.status,
          claimedAt,
          activeBid: undefined,
        })
      }
    }

    return {
      packs: allPacks,
      total: allPacks.length,
    }
  }

  async claimRandomFreePack(request: ClaimFreePack, trx?: Transaction) {
    const pack = await this.randomPackByTemplateId(request.templateId)
    userInvariant(pack, 'pack not found', 404)
    userInvariant(pack.type === PackType.Free, 'pack is not free')

    const user = await UserAccountModel.query().findOne({
      externalId: request.externalId,
    })

    userInvariant(user, 'user not found', 404)

    await PackModel.query(trx)
      .patch({
        claimedAt: new Date().toISOString(),
        ownerId: user.id,
      })
      .where({ id: pack.id })

    await EventModel.query(trx).insert({
      action: EventAction.Update,
      entityId: pack.id,
      entityType: EventEntityType.Pack,
      userAccountId: user.id,
    })

    return pack
  }

  async claimRedeemPack(
    request: ClaimRedeemPack,
    trx?: Transaction,
    language = DEFAULT_LANG
  ) {
    const pack = await this.getPackByRedeemCode(request.redeemCode, language)
    userInvariant(pack, 'pack not found', 404)
    userInvariant(pack.type === PackType.Redeem, 'pack is not redeemable')

    const user = await UserAccountModel.query().findOne({
      externalId: request.externalId,
    })

    userInvariant(user, 'user not found', 404)

    await PackModel.query(trx)
      .patch({
        claimedAt: new Date().toISOString(),
        ownerId: user.id,
      })
      .where({ id: pack.id })

    await EventModel.query(trx).insert({
      action: EventAction.Update,
      entityId: pack.id,
      entityType: EventEntityType.Pack,
      userAccountId: user.id,
    })

    return pack
  }

  async claimPack(request: ClaimPack, trx?: Transaction) {
    const pack = await PackModel.query(trx)
      .patch({
        ownerId: request.claimedById ?? null,
        claimedAt: request.claimedAt ?? null,
        updatedAt: new Date().toISOString(),
      })
      .where({ id: request.packId })

    await EventModel.query(trx).insert({
      action: EventAction.Update,
      entityId: request.packId,
      entityType: EventEntityType.Pack,
      userAccountId: request.claimedById,
    })

    return pack
  }

  async revokePack(request: RevokePack, trx?: Transaction) {
    invariant(
      request.fromAddress || request.ownerId,
      'Pack owner ID or address is required.'
    )
    let userId

    if (request.ownerId) {
      const user = await UserAccountModel.query(trx).findById(request.ownerId)
      userInvariant(user, 'user not found', 404)
      userId = user.id
    }

    const packQuery = PackModel.query(trx).where('id', request.packId)

    if (userId) {
      packQuery.where('ownerId', request.ownerId)
    }

    const pack = await packQuery
      .select('id')
      .withGraphFetched('collectibles')
      .modifyGraph('collectibles', (builder) => {
        builder.select('id')
      })
      .first()

    userInvariant(pack, 'pack not found', 404)

    this.logger.info({ pack }, 'pack to be transferred')

    // Transfer
    await Promise.all(
      pack?.collectibles?.map(
        async (c) =>
          c.ownerId &&
          c.id &&
          (await this.collectibles.transferToCreatorFromUser(
            c.id,
            request.fromAddress,
            userId,
            trx
          ))
      )
    )

    // Create transfer success notification to be sent to user
    const packWithBase = await this.getPackById(request.packId)
    if (packWithBase) {
      await this.notifications.createNotification(
        {
          type: NotificationType.PackRevoked,
          userAccountId: request.ownerId,
          variables: {
            packTitle: packWithBase.title,
          },
        },
        trx
      )
    }

    // Remove claim from pack
    await PackModel.query(trx)
      .patch({
        ownerId: null,
        claimedAt: null,
        updatedAt: new Date().toISOString(),
      })
      .where({ id: request.packId })

    await EventModel.query(trx).insert({
      action: EventAction.Update,
      entityId: request.packId,
      entityType: EventEntityType.Pack,
      userAccountId: request.ownerId,
    })

    return pack
  }

  async generatePacks(trx?: Transaction) {
    const packTemplates = await this.cms.findPacksPendingGeneration()

    let total = 0

    for (const template of packTemplates) {
      total += await this.generatePack(template, trx)
    }

    return total
  }

  private async generatePack(template, trx?: Transaction) {
    const { collectibleTemplateIds, templateId, config } = template
    const collectibleTemplateIdsCount = collectibleTemplateIds.length

    if (collectibleTemplateIdsCount === 0) {
      this.logger.warn(
        'no nft templates associated with pack template %s',
        templateId
      )

      return 0
    }

    const collectibleTemplates = await this.cms.findCollectiblesByTemplateIds(
      collectibleTemplateIds
    )

    const totalCollectibles = collectibleTemplates.reduce(
      (sum, t) => sum + t.totalEditions,
      0
    )

    const unassignedCollectibles = await CollectibleModel.query()
      .whereIn('templateId', collectibleTemplateIds)
      .whereNull('packId')
      .where('ipfsStatus', IPFSStatus.Stored)

    if (unassignedCollectibles.length !== totalCollectibles) {
      this.logger.warn(
        'still generating collectibles for pack template %s',
        templateId
      )

      return 0
    }

    const groupedCollectibles = {} as { [key: string]: CollectibleModel[] }

    for (const collectible of unassignedCollectibles) {
      if (groupedCollectibles[collectible.templateId]) {
        groupedCollectibles[collectible.templateId].push(collectible)
      } else {
        groupedCollectibles[collectible.templateId] = [collectible]
      }
    }

    // We shuffle the lists of collectibles to avoid bias towards any rarity
    const listsOfCollectibles = shuffleArray(Object.values(groupedCollectibles))

    for (const collectibles of listsOfCollectibles) {
      if (config.collectibleOrder === PackCollectibleOrder.Random) {
        // We'll need to randomize the collectibles order
        shuffleArray(collectibles)
      } else {
        // Sort by edition number to roughly align the editions for each collectible type
        collectibles.sort((a, b) => {
          if (a.edition && b.edition) {
            return a.edition - b.edition
          }

          return 0
        })
      }
    }

    // If NFTs Per Pack is null, use the number of NFT Templates. And fallback to 1.
    // This is to avoid an out-of-memory error (x / null == Infinity)
    const collectiblesPerPack =
      config.collectiblesPerPack || collectibleTemplateIdsCount || 1

    const maxPacks = // Create a maximum of 1 pack for auction templates
      template.type === 'auction'
        ? 1
        : Math.floor(unassignedCollectibles.length / collectiblesPerPack)

    const packsToCreate: Array<{
      templateId: string
      redeemCode: string | null
      collectibles: Array<{ id: string; templateId: string }>
    }> = []

    for (const collectibles of listsOfCollectibles) {
      for (let index = 0; index < maxPacks; index += 1) {
        // Create or grab the current pack
        const pack = (packsToCreate[index] = packsToCreate[index] || {
          templateId,
          collectibles: [],
          redeemCode:
            template.type === 'redeem' ? randomRedemptionCode() : null,
        })

        const usedCollectibleTemplateIds = pack.collectibles.map(
          (c) => c.templateId
        )
        const nextCollectible = collectibles[0]

        if (
          // 1. No more collectibles of this type
          !nextCollectible ||
          // 2. Already filled this pack
          pack.collectibles.length === collectiblesPerPack ||
          // 3. Already used this collectible type
          usedCollectibleTemplateIds.includes(nextCollectible.templateId)
        ) {
          continue
        }

        // Assign collectible to this pack
        pack.collectibles.push({
          id: nextCollectible.id,
          templateId: nextCollectible.templateId,
        })

        // Remove collectible from unassigned collectibles
        collectibles.splice(0, 1)
      }
    }

    const balancedPacks = packsToCreate.filter(
      (p) => p.collectibles.length === collectiblesPerPack
    )

    if (balancedPacks.length !== maxPacks) {
      // Extra check to ensure we generate all of the expected packs
      this.logger.warn(
        'expected %d balanced packs, got %d for pack template %s',
        maxPacks,
        balancedPacks.length,
        templateId
      )
      return 0
    }

    const packs = await PackModel.query(trx).upsertGraph(
      balancedPacks.map((p) => ({
        templateId: p.templateId,
        redeemCode: p.redeemCode,
        collectibles: p.collectibles.map((c) => ({
          id: c.id,
        })),
      })),
      { relate: true }
    )

    // Create events for pack creation
    await EventModel.query(trx).insert(
      packs.map((p) => ({
        action: EventAction.Create,
        entityType: EventEntityType.Pack,
        entityId: p.id,
      }))
    )

    return packs.length
  }

  async handlePackAuctionCompletion(trx?: Transaction) {
    const past7Days = new Date(new Date().setDate(new Date().getDate() - 7))
    // Get pack templates recently completed auctions
    const packTemplates = await this.cms.findAllPacksAuctionCompletion(
      past7Days,
      undefined,
      trx
    )

    // Find their associated packs that haven't been handled yet
    const packs = await PackModel.query(trx)
      .whereNull('expiresAt')
      .whereNull('ownerId')
      .whereNotNull('activeBidId')
      .whereIn(
        'templateId',
        packTemplates.map(({ templateId }) => templateId)
      )
      .withGraphFetched('activeBid.userAccount')
      .limit(10)

    let numberCompletedPackAuctions = 0
    await Promise.all(
      packs.map(async (pack) => {
        // Verify user account and get the template in their language
        invariant(
          pack.activeBid?.userAccount,
          'activeBid has no associated user'
        )

        const packTemplate = await this.cms.findPackByTemplateId(
          pack.templateId,
          pack.activeBid.userAccount.language,
          trx
        )
        invariant(packTemplate, 'packTemplate not found')

        // Send them a notification for the completed auction
        await this.notifications.createNotification(
          {
            type: NotificationType.AuctionComplete,
            userAccountId: pack.activeBid.userAccount.id,
            variables: {
              amount: `${formatIntToFloat(
                pack.activeBid.amount,
                this.currency
              )}`,
              canExpire: packTemplate.allowBidExpiration,
              packSlug: packTemplate.slug,
              packTitle: packTemplate.title,
            },
          },
          trx
        )

        // Update packs 72 hours in advance
        const newDate72HoursInFuture = new Date(
          new Date().setDate(new Date().getDate() + 3)
        )

        await PackModel.query(trx).where({ id: pack.id }).patch({
          expiresAt: newDate72HoursInFuture.toISOString(),
        })

        await EventModel.query(trx).insert({
          action: EventAction.Update,
          entityId: pack.id,
          entityType: EventEntityType.Pack,
          userAccountId: pack.activeBid.userAccount.id,
        })

        numberCompletedPackAuctions++
      })
    )
    return numberCompletedPackAuctions
  }

  async handlePackAuctionExpiration(trx?: Transaction) {
    // get 10 packs with an activeBidId and an expires at of lte now
    const packs: PackModel[] = await PackModel.query(trx)
      .where('expiresAt', '<=', new Date())
      .whereNull('ownerId')
      .whereNotNull('activeBidId')
      .withGraphFetched('activeBid.userAccount')
      .withGraphFetched('bids.userAccount')
      .limit(10)

    let numberExpiredPackAuctions = 0
    await Promise.all(
      packs.map(async (pack) => {
        // Verify user account and get the template in their language
        invariant(
          pack.activeBid?.userAccount,
          'activeBid has no associated user'
        )

        const packTemplate = await this.cms.findPackByTemplateId(
          pack.templateId,
          pack.activeBid.userAccount.language,
          trx
        )
        invariant(packTemplate, 'packTemplate not found')

        // Send bid expiration notice to the previous high bidder
        await this.notifications.createNotification(
          {
            type: NotificationType.BidExpired,
            userAccountId: pack.activeBid.userAccount.id,
            variables: {
              packTitle: packTemplate.title,
            },
          },
          trx
        )

        if (!pack.bids) {
          numberExpiredPackAuctions++
          return
        }

        // If a user has bid on the pack multiple times, only consider their highest bid
        // This way, if a chain of expired bids occurs, a user doesn't have a second opportunity to win
        const existingBids = new Set<string>()
        const sanitizedBids = pack.bids
          .sort((a, b) => b.amount - a.amount)
          .filter((bid) => {
            if (bid.userAccount?.id) {
              if (existingBids.has(bid.userAccount.id)) return false
              existingBids.add(bid.userAccount.id)
              return true
            }
            return false
          })

        // Get next highest bidder, and exclude previous higher bids
        const subsequentBids = sanitizedBids.filter((b) => {
          return (
            // Don't get the active bid
            pack.activeBidId !== b.id &&
            // Get bids that are less than previously higher bids
            b.amount < (pack.activeBid?.amount || 0) &&
            // Get bids that are greater than or equal to the pack price
            b.amount >= packTemplate.price
          )
        })

        // If no subsequent bids exist, remove auction data to disable pack auction,
        // otherwise, assign next highest bidder as active bidder
        if (subsequentBids.length === 0) {
          await PackModel.query(trx).where({ id: pack.id }).patch({
            activeBidId: null,
            expiresAt: null,
          })

          await EventModel.query(trx).insert({
            action: EventAction.Update,
            entityId: pack.id,
            entityType: EventEntityType.Pack,
          })

          numberExpiredPackAuctions++
        } else {
          // Find the next highest bid
          const selectedBid = subsequentBids.sort(
            (a, b) => Number(b.amount) - Number(a.amount)
          )[0]

          invariant(
            selectedBid.userAccount,
            'next highest bid has no associated user account'
          )

          const packTemplate = await this.cms.findPackByTemplateId(
            pack.templateId,
            selectedBid.userAccount.language,
            trx
          )
          invariant(packTemplate, 'packTemplate not found')

          // Send notification to next highest bidder
          await this.notifications.createNotification(
            {
              type: NotificationType.AuctionComplete,
              userAccountId: selectedBid.userAccount.id,
              variables: {
                amount: `${formatIntToFloat(
                  selectedBid.amount,
                  this.currency
                )}`,
                canExpire: packTemplate.allowBidExpiration,
                packSlug: packTemplate.slug,
                packTitle: packTemplate.title,
              },
            },
            trx
          )

          // Update pack with next highest bidder and new expiresAt date
          const newDate72HoursInFuture = new Date(
            new Date().setDate(new Date().getDate() + 3)
          )

          await PackModel.query(trx).where({ id: pack.id }).patch({
            activeBidId: selectedBid.id,
            expiresAt: newDate72HoursInFuture.toISOString(),
          })

          await EventModel.query(trx).insert({
            action: EventAction.Update,
            entityId: pack.id,
            entityType: EventEntityType.Pack,
            userAccountId: selectedBid.userAccount.id,
          })

          numberExpiredPackAuctions++
        }
      })
    )
    return numberExpiredPackAuctions
  }
}<|MERGE_RESOLUTION|>--- conflicted
+++ resolved
@@ -240,7 +240,6 @@
     return this.createPublishedPack(template, packCount, null)
   }
 
-<<<<<<< HEAD
   async searchPublishedPacks(
     {
       currency = this.currency.code,
@@ -250,6 +249,8 @@
       type = [],
       priceHigh,
       priceLow,
+      status,
+      reserveMet,
       sortBy = PackSortField.ReleasedAt,
       sortDirection = SortDirection.Descending,
     }: PublishedPacksQuery,
@@ -257,7 +258,19 @@
   ): Promise<{ packs: PublishedPack[]; total: number }> {
     invariant(page > 0, 'page must be greater than 0')
 
-    const filter: ItemFilters = {}
+    const sort: ItemSort[] = [
+      {
+        field: sortBy,
+        order: sortDirection,
+      },
+    ]
+
+    const filter: ItemFilters = {
+      type: {
+        _in: type,
+      },
+    }
+
     if (priceHigh || priceLow) {
       if (currency !== this.currency.code) {
         const { exchangeRate } = await this.i18nService.getCurrencyConversion(
@@ -275,35 +288,6 @@
       filter.price = {}
       if (priceHigh) filter.price._lte = Math.round(priceHigh)
       if (priceLow) filter.price._gte = Math.round(priceLow)
-    }
-
-=======
-  async searchPublishedPacks({
-    locale = DEFAULT_LOCALE,
-    page = 1,
-    pageSize = 10,
-    type = [],
-    priceHigh,
-    priceLow,
-    status,
-    reserveMet,
-    sortBy = PackSortField.ReleasedAt,
-    sortDirection = SortDirection.Descending,
-  }: PublishedPacksQuery): Promise<{ packs: PublishedPack[]; total: number }> {
-    invariant(page > 0, 'page must be greater than 0')
-
->>>>>>> cca23e4f
-    const sort: ItemSort[] = [
-      {
-        field: sortBy,
-        order: sortDirection,
-      },
-    ]
-
-    const filter: ItemFilters = {
-      type: {
-        _in: type,
-      },
     }
 
     if (priceHigh || priceLow) {
