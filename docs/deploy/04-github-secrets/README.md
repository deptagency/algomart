# Assign Github Secrets

For the [deploy workflow](../../.github/deploy.yml) to run,
we need to configure a variety of environment variables.

## Required variables

### Project

These resources were created while [configuring the GCP project](../01-gcp-project-setup/README.md).

| Variable                   | Description                                                                                                                                 |
| -------------------------- | ------------------------------------------------------------------------------------------------------------------------------------------- |
| `GCP_DOCKER_REGISTRY`      | The [Artifact Registry](../01-gcp-project-setup/README.md#4-create-a-docker-repository) host name                                           |
| `GCP_DOCKER_REPOSITORY`    | The [Artifact Registry](../01-gcp-project-setup/README.md#4-create-a-docker-repository) docker repository name                              |
| `GCP_PROJECT_ID`           | The id of [the new project](../01-gcp-project-setup/README.md#create-the-project)                                                           |
| `GCP_SERVICE_ACCOUNT_KEY`  | The full, **pretty-printed** [service account JSON](../01-gcp-project-setup/README.md#5-create-a-service-account) created for **Terraform** |
| `TERRAFORM_BACKEND_BUCKET` | The name of the bucket created [to store Terraform state](../01-gcp-project-setup/README.md#3-create-a-bucket)                              |

### Domain-mapping

These were the host names we used when
[configuring DNS records](../02-dns-registration/README.md)
for domain-mapping.

These **MUST NOT** include `https://` prefix.

| Variable             | Example             |
| -------------------- | ------------------- |
| `API_DOMAIN_MAPPING` | api.dev.example.com |
| `CMS_DOMAIN_MAPPING` | cms.dev.example.com |
| `WEB_DOMAIN_MAPPING` | dev.example.com     |

### Firebase

These variables contain JSON values generated when
[configuring Firebase](../03-firebase-configuration/README.md).

| Variable                          | Description                                                                                                                 |
| --------------------------------- | --------------------------------------------------------------------------------------------------------------------------- |
| `WEB_FIREBASE_SERVICE_ACCOUNT`    | The full [service account JSON](../03-firebase-configuration/README.md#5-create-a-service-account) created for **Firebase** |
| `WEB_NEXT_PUBLIC_FIREBASE_CONFIG` | The Firebase [web-app config](../03-firebase-configuration/README.md#4-configure-the-web-app) **converted to JSON**         |

### Algorand

To interact with the Algorand blockchain, we need access
to both an `algod` node (on MainNet or TestNet, depending on environment)
and a "funding account" that can issue transactions to create
new accounts, fund asset creation, etc.

<<<<<<< HEAD
| Variable               | Description                                                                                                                                               |
| ---------------------- | --------------------------------------------------------------------------------------------------------------------------------------------------------- |
| `ALGOD_ENV`            | Block chain environment, can be `mainnet`, `betanet`, or `testnet` (default) Block chain environment, can be `mainnet`, `betanet`, or `testnet` (default) |
| `ALGOD_HOST`           | The host name of the `algod` server - this **MUST** include `https://` prefix.                                                                            |
| `ALGOD_KEY`            | The access token for the `algod` server                                                                                                                   |
| `ALGOD_PORT`           | The port for the `algod` server                                                                                                                           |
| `API_FUNDING_MNEMONIC` | The 25-word mnemonic for the master funding account                                                                                                       |
=======
| Variable               | Description                                                                    |
| ---------------------- | ------------------------------------------------------------------------------ | --- | --------- | --- | ----------- |
| `ALGOD_ENV`            | The blockchain environment (`betanet`                                          |     | `testnet` |     | `mainnet`). |
| `ALGOD_HOST`           | The host name of the `algod` server - this **MUST** include `https://` prefix. |
| `ALGOD_KEY`            | The access token for the `algod` server                                        |
| `ALGOD_PORT`           | The port for the `algod` server                                                |
| `API_FUNDING_MNEMONIC` | The 25-word mnemonic for the master funding account                            |
>>>>>>> 850618e2

**Important:** The funding account used **must have funds** before
the app can be used. Without funds, admins cannot create NFTs,
users cannot create accounts, etc.

### Circle

Circle is used for processing payments.

| Variable     | Description                                                                                                    |
| ------------ | -------------------------------------------------------------------------------------------------------------- |
| `CIRCLE_KEY` | The private API key                                                                                            |
| `CIRCLE_URL` | The environment-specific URL for the API, ie. sandbox or production - this **MUST** include `https://` prefix. |

### Email Dispatching

Emails are dispatched when various actions are taken by a user (claimed assets, bid notifications, etc.). These emails can be sent using SMTP (via [Nodemailer](https://nodemailer.com/about/)) or via [Sendgrid](https://sendgrid.com/). Alternatively, other email transports could be added with relative ease following the existing patterns within the API code.

Regardless of which out-of-the-box approach you take, the following variables are required:

| Variable          | Description                                                      |
| ----------------- | ---------------------------------------------------------------- |
| `EMAIL_TRANSPORT` | `smtp` or `sendgrid`                                             |
| `EMAIL_FROM`      | The sender name                                                  |
| `EMAIL_NAME`      | The sender email address                                         |
| `SMTP_PORT`       | Valid port for `smtp` or just a non-falsy integer for `sendgrid` |

If `EMAIL_TRANSPORT` is set to `smtp`, the following variables are required:

| Variable        | Description   |
| --------------- | ------------- |
| `SMTP_HOST`     | SMTP host     |
| `SMTP_USER`     | SMTP user     |
| `SMTP_PASSWORD` | SMTP password |

If `EMAIL_TRANSPORT` is set to `sendgrid`, the following variable is required:

| Variable           | Description                               |
| ------------------ | ----------------------------------------- |
| `SENDGRID_API_KEY` | The Sendgrid API key provided by Sendgrid |

### IPFS Storage

To persist assets on the [IPFS](https://ipfs.io/), [Pinata](https://pinata.cloud/) is used in background tasks to store newly generated collectibles. This helps ensure the integrity of ASAs since IPFS content IDs are stored in metadata associated with the on-chain assets to adhere to [ARC3 standards](https://github.com/algorandfoundation/ARCs/blob/main/ARCs/arc-0003.md).

_Note: Pinata allows storage up to 1GB storage for free. This might be suitable for smaller storefronts with lightweight assets. However, if the storefront has many assets (particularly larger media types such as audio or video), a paid account is recommended._

| Variable            | Description                       |
| ------------------- | --------------------------------- |
| `PINATA_API_KEY`    | The API key provided by Pinata    |
| `PINATA_API_SECRET` | The API secret provided by Pinata |

### Miscellaneous

The remaining variables are up to the user to create and configure.
Once created, these **MUST NOT CHANGE** because it will prevent the
storefront from decrypting necessary values,
or it might cause Terraform to try to destroy stateful resources
like the database or storage bucket, etc.

| Variable                     | Description                                                                                                 | Changeable                                                                                                |
| ---------------------------- | ----------------------------------------------------------------------------------------------------------- | --------------------------------------------------------------------------------------------------------- |
| `API_CREATOR_PASSPHRASE`     | The secret used to encrypt new Algorand account mnemonics so they can be (reasonably) safely stored at rest | ❌ Will prevent application from decrypting the mnemonics for the API-generated asset creator accounts    |
| `API_DATABASE_USER_NAME`     | The name for the API application's database user                                                            | ❌ User must remain constant, since database tables are owned by (and only visible to) the original user  |
| `API_DATABASE_USER_PASSWORD` | The password for the API application's database user                                                        | ✔️                                                                                                        |
| `API_KEY`                    | For authentication with the API                                                                             | ✔️                                                                                                        |
| `API_SECRET`                 | Private secret used in encryption                                                                           | ❌ Changing this will prevent the API from decrypting previously-encrypted data                           |
| `CMS_ADMIN_EMAIL`            | The email address for the initial admin user created by Directus                                            | ❌ Changing has no effect, since Directus only bootstraps the user on first run                           |
| `CMS_ADMIN_PASSWORD`         | The password for the initial admin user created by Directus                                                 | ❌ Changing has no effect, since Directus only bootstraps the user on first run                           |
| `CMS_DATABASE_USER_NAME`     | The name for the CMS application's database user                                                            | ❌ User must remain constant, since database tables are owned by (and only visible to) the original user  |
| `CMS_DATABASE_USER_PASSWORD` | The password for the CMS application's database user                                                        | ✔️                                                                                                        |
| `CMS_KEY`                    | The private token with which to make authenticated requests against the CMS                                 | ✔️ If changed, the admin user needs their token updated so the API can continue to authenticate           |
| `CMS_SECRET`                 | Private secret used in encryption                                                                           | ❌ Changing this will prevent the CMS from decrypting previously-encrypted data                           |
| `CMS_STORAGE_BUCKET`         | The name of the bucket for Terraform to create to store CMS assets - must not already be in use             | ❌ Changing this will cause Terraform to attempt to destroy the old bucket and remove all existing assets |

## Optional

Terraform has a number of
[default variables](../../../terraform/variables.tf)
that can be overridden at deploy time.
See the
[complete list](../../../terraform/README.md#input-variables)
of all input variables and descriptions,
including which are optional, for further information.
You may note that some of the required variables did not need corresponding
Secrets; those are specified programmatically in the deploy workflow.

To override any variable, simply add a Github Secret with an
all-caps version of the name. Eg. to set `bucket_location` to
a non-default value, create a `BUCKET_LOCATION` secret with your desired value.

You can see where these are mapped to their corresponding Terraform
environment variables [here](../../../.github/workflows/deploy.yml#L159).

---

## Next Up

[Finalizing the Github Workflow](../05-github-workflow/README.md)<|MERGE_RESOLUTION|>--- conflicted
+++ resolved
@@ -48,23 +48,13 @@
 and a "funding account" that can issue transactions to create
 new accounts, fund asset creation, etc.
 
-<<<<<<< HEAD
-| Variable               | Description                                                                                                                                               |
-| ---------------------- | --------------------------------------------------------------------------------------------------------------------------------------------------------- |
-| `ALGOD_ENV`            | Block chain environment, can be `mainnet`, `betanet`, or `testnet` (default) Block chain environment, can be `mainnet`, `betanet`, or `testnet` (default) |
-| `ALGOD_HOST`           | The host name of the `algod` server - this **MUST** include `https://` prefix.                                                                            |
-| `ALGOD_KEY`            | The access token for the `algod` server                                                                                                                   |
-| `ALGOD_PORT`           | The port for the `algod` server                                                                                                                           |
-| `API_FUNDING_MNEMONIC` | The 25-word mnemonic for the master funding account                                                                                                       |
-=======
 | Variable               | Description                                                                    |
-| ---------------------- | ------------------------------------------------------------------------------ | --- | --------- | --- | ----------- |
-| `ALGOD_ENV`            | The blockchain environment (`betanet`                                          |     | `testnet` |     | `mainnet`). |
+| ---------------------- | ------------------------------------------------------------------------------ |
+| `ALGOD_ENV`            | Block chain environment, can be `mainnet`, `betanet`, or `testnet` (default)   |
 | `ALGOD_HOST`           | The host name of the `algod` server - this **MUST** include `https://` prefix. |
 | `ALGOD_KEY`            | The access token for the `algod` server                                        |
 | `ALGOD_PORT`           | The port for the `algod` server                                                |
 | `API_FUNDING_MNEMONIC` | The 25-word mnemonic for the master funding account                            |
->>>>>>> 850618e2
 
 **Important:** The funding account used **must have funds** before
 the app can be used. Without funds, admins cannot create NFTs,
