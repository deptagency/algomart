import { Static, Type } from '@sinclair/typebox'

import { BaseSchema, IdSchema, Nullable, Simplify } from './shared'

// Enums

export enum CircleVerificationAVSSuccessCode {
  D = 'D',
  F = 'F',
  M = 'M',
  X = 'X',
  Y = 'Y',
}

export enum CircleVerificationAVSFailureCode {
  A = 'A',
  B = 'B',
  C = 'C',
  E = 'E',
  G = 'G',
  I = 'I',
  K = 'K',
  L = 'L',
  N = 'N',
  O = 'O',
  P = 'P',
  R = 'R',
  S = 'S',
  U = 'U',
  W = 'W',
  Z = 'Z',
  '-' = '-',
}

export enum CircleVerificationAVSCodeOptions {
  not_requested = 'not_requested',
  pending = 'pending',
}

export enum CircleVerificationCvvStatus {
  NotRequested = 'not_requested',
  Pass = 'pass',
  Fail = 'fail',
  Unavailable = 'unavailable',
  Pending = 'pending',
}

export enum CirclePaymentVerificationOptions {
  none = 'none',
  cvv = 'cvv',
}

export enum CirclePaymentErrorCode {
  payment_failed = 'payment_failed',
  payment_fraud_detected = 'payment_fraud_detected',
  payment_denied = 'payment_denied',
  payment_not_supported_by_issuer = 'payment_not_supported_by_issuer',
  payment_not_funded = 'payment_not_funded',
  payment_unprocessable = 'payment_unprocessable',
  payment_stopped_by_issuer = 'payment_stopped_by_issuer',
  payment_canceled = 'payment_canceled',
  payment_returned = 'payment_returned',
  payment_failed_balance_check = 'payment_failed_balance_check',
  card_failed = 'card_failed',
  card_invalid = 'card_invalid',
  card_address_mismatch = 'card_address_mismatch',
  card_zip_mismatch = 'card_zip_mismatch',
  card_cvv_invalid = 'card_cvv_invalid',
  card_expired = 'card_expired',
  card_limit_violated = 'card_limit_violated',
  card_not_honored = 'card_not_honored',
  card_cvv_required = 'card_cvv_required',
  credit_card_not_allowed = 'credit_card_not_allowed',
  card_account_ineligible = 'card_account_ineligible',
  unauthorized_transaction = 'unauthorized_transaction',
  bank_account_ineligible = 'bank_account_ineligible',
  bank_transaction_error = 'bank_transaction_error',
  invalid_account_number = 'invalid_account_number',
  invalid_wire_rtn = 'invalid_wire_rtn',
  invalid_ach_rtn = 'invalid_ach_rtn',
}

export enum CircleCardErrorCode {
  card_account_ineligible = 'card_account_ineligible',
  card_address_mismatch = 'card_address_mismatch',
  card_cvv_invalid = 'card_cvv_invalid',
  card_cvv_required = 'card_cvv_required',
  card_expired = 'card_expired',
  card_failed = 'card_failed',
  card_invalid = 'card_invalid',
  card_limit_violated = 'card_limit_violated',
  card_not_honored = 'card_not_honored',
  card_zip_mismatch = 'card_zip_mismatch',
  credit_card_not_allowed = 'credit_card_not_allowed',
  verification_denied = 'verification_denied',
  verification_failed = 'verification_failed',
  verification_fraud_detected = 'verification_fraud_detected',
  verification_not_supported_by_issuer = 'verification_not_supported_by_issuer',
  verification_stopped_by_issuer = 'verification_stopped_by_issuer',
}

export enum CircleTransferErrorCode {
  insufficient_funds = 'insufficient_funds',
  blockchain_error = 'blockchain_error',
  transfer_denied = 'transfer_denied',
  transfer_failed = 'transfer_failed',
}

export enum CirclePaymentStatus {
  Pending = 'pending',
  Failed = 'failed',
  Confirmed = 'confirmed',
  Paid = 'paid',
}

export enum CircleBankAccountStatus {
  Pending = 'pending',
  Failed = 'failed',
  Complete = 'complete',
}

export enum CircleCardStatus {
  Pending = 'pending',
  Failed = 'failed',
  Complete = 'complete',
}

export enum CircleTransferStatus {
  Pending = 'pending',
  Failed = 'failed',
  Complete = 'complete',
}

export enum PaymentStatus {
  Pending = 'pending',
  Failed = 'failed',
  Confirmed = 'confirmed',
  Paid = 'paid',
}

export enum PaymentCardStatus {
  Pending = 'pending',
  Failed = 'failed',
  Complete = 'complete',
  Inactive = 'inactive',
}

export enum PaymentBankAccountStatus {
  Pending = 'pending',
  Failed = 'failed',
  Complete = 'complete',
  Inactive = 'inactive',
}

export enum CirclePaymentSourceType {
  card = 'card',
  ach = 'ach',
}

export enum CirclePaymentQueryType {
  card = 'card',
  ach = 'ach',
  wire = 'wire',
}

// Schemas

const ToPaymentBankAccountBaseSchema = Type.Object({
  externalId: Type.String({ format: 'uuid' }),
  description: Type.String(),
  status: Type.Enum(PaymentBankAccountStatus),
})

const ToPaymentCardBaseSchema = Type.Object({
  expirationMonth: Type.Optional(Type.String()),
  expirationYear: Type.Optional(Type.String()),
  externalId: Type.String({ format: 'uuid' }),
  ownerExternalId: Type.Optional(Type.String()),
  network: Type.String(),
  lastFour: Type.String(),
  status: Type.Optional(Type.Enum(PaymentCardStatus)),
  error: Type.Optional(Type.Enum(CircleCardErrorCode)),
})

const ToPaymentBaseSchema = Type.Object({
  externalId: Type.String({ format: 'uuid' }),
  status: Type.Optional(Type.Enum(PaymentStatus)),
  error: Type.Optional(Type.Enum(CirclePaymentErrorCode)),
  amount: Type.String(),
  sourceId: Type.String({ format: 'uuid' }),
})

const PaymentBaseSchema = Type.Object({
  packId: Type.Optional(Nullable(Type.String({ format: 'uuid' }))),
  payerId: Type.String(),
  paymentCardId: Type.Optional(Nullable(Type.String({ format: 'uuid' }))),
  paymentBankId: Type.Optional(Nullable(Type.String({ format: 'uuid' }))),
})

const PaymentBankAccountBaseSchema = Type.Intersect([
  BaseSchema,
  ToPaymentBankAccountBaseSchema,
  Type.Object({
    amount: Type.Number(),
  }),
])

const PaymentCardBaseSchema = Type.Intersect([
  ToPaymentCardBaseSchema,
  Type.Object({
    default: Type.Boolean(),
  }),
])

const PaymentRequiredActionSchema = Type.Object({
  type: Type.String(),
  redirectUrl: Type.String(),
})

export const SendBankAccountInstructionsSchema = Type.Object({
  bankAccountId: IdSchema,
  ownerExternalId: Type.String(),
})

// Circle

const CircleVerificationAVSCode = Type.Intersect([
  Type.Enum(CircleVerificationAVSCodeOptions),
  Type.Enum(CircleVerificationAVSSuccessCode),
  Type.Enum(CircleVerificationAVSFailureCode),
])

const CircleBillingDetailsSchema = Type.Object({
  name: Type.String(),
  city: Type.String(),
  country: Type.String(),
  line1: Type.String(),
  line2: Type.Optional(Type.String({ nullable: true })),
  district: Type.Optional(Type.String({ nullable: true })),
  postalCode: Type.String(),
})

const CircleBankAddressSchema = Type.Object({
  bankName: Type.Optional(Type.String()),
  city: Type.Optional(Type.String()),
  country: Type.String(),
  line1: Type.Optional(Type.String()),
  line2: Type.Optional(Type.String()),
  district: Type.Optional(Type.String()),
})

const CircleMetadataSchema = Type.Object({
  email: Type.String(),
  phoneNumber: Type.Optional(Type.String({ nullable: true })),
  sessionId: Type.Optional(Type.String()),
  ipAddress: Type.Optional(Type.String()),
})

export const CircleBlockchainAddressSchema = Type.Object({
  address: Type.String(),
  addressTag: Type.Optional(Type.String()),
  currency: Type.String(),
  chain: Type.String(),
})

const CircleCreateBlockchainAddressSchema = Type.Object({
  idempotencyKey: Type.String({ type: 'uuid' }),
  walletId: Type.String(),
})

const CircleCreateCardSchema = Type.Object({
  idempotencyKey: Type.String({ type: 'uuid' }),
  keyId: Type.String(),
  encryptedData: Type.String(),
  billingDetails: CircleBillingDetailsSchema,
  expMonth: Type.Number({ min: 1, max: 12 }),
  expYear: Type.Number({ min: 2000 }),
  metadata: CircleMetadataSchema,
})

const CircleCreateBankAccountSchema = Type.Object({
  idempotencyKey: Type.String({ type: 'uuid' }),
  accountNumber: Type.String(),
  routingNumber: Type.String(),
  billingDetails: CircleBillingDetailsSchema,
  bankAddress: CircleBankAddressSchema,
})

const CirclePaymentAmountSchema = Type.Object({
  amount: Type.String(),
  currency: Type.String(),
})

const CirclePaymentSourceSchema = Type.Object({
  id: Type.String({ type: 'uuid' }),
  type: Type.Enum(CirclePaymentSourceType),
})

const CircleCreatePaymentSchema = Type.Object({
  idempotencyKey: Type.String({ type: 'uuid' }),
  keyId: Type.Optional(Type.String({ nullable: true })),
  metadata: CircleMetadataSchema,
  amount: CirclePaymentAmountSchema,
  verification: Type.Enum(CirclePaymentVerificationOptions),
  source: CirclePaymentSourceSchema,
  description: Type.String({ nullable: true }),
  encryptedData: Type.Optional(Type.String({ nullable: true })),
})

const CirclePaymentVerificationSchema = Type.Object({
  avs: CircleVerificationAVSCode,
  cvv: Type.Enum(CircleVerificationCvvStatus),
  three_d_secure: Type.String(),
})

const CircleCardVerificationSchema = Type.Object({
  avs: CircleVerificationAVSCode,
  cvv: Type.Enum(CircleVerificationCvvStatus),
})

const CircleRiskEvaluationSchema = Type.Object({
  decision: Type.String(),
  reason: Type.String(),
})

const CirclePaymentOriginalPaymentSchema = Type.Object({
  id: Type.String(),
  type: Type.String(),
  amount: CirclePaymentAmountSchema,
  description: Type.Optional(Type.String({ nullable: true })),
  status: Type.Enum(CirclePaymentStatus),
  requiredAction: PaymentRequiredActionSchema,
  fees: CirclePaymentAmountSchema,
  createDate: Type.String(),
})

const CircleErrorResponseSchema = Type.Object({
  code: Type.Number(),
  example: Type.String(),
})

const CirclePaymentSchema = Type.Object({
  id: Type.String(),
  type: Type.String(),
  merchantId: Type.String(),
  merchantWalletId: Type.String(),
  amount: CirclePaymentAmountSchema,
  source: CirclePaymentSourceSchema,
  description: Type.Optional(Type.String({ nullable: true })),
  status: Type.Enum(CirclePaymentStatus),
  verification: CirclePaymentVerificationSchema,
  fees: CirclePaymentAmountSchema,
  createDate: Type.String(),
  updateDate: Type.String(),
})

const CirclePaymentCancelSchema = Type.Intersect([
  CirclePaymentSchema,
  Type.Object({
    originalPayment: CirclePaymentOriginalPaymentSchema,
  }),
])

const CircleBankAccountSchema = Type.Object({
  id: Type.String(),
  status: Type.Enum(CircleBankAccountStatus),
  description: Type.String(),
  trackingRef: Type.Optional(Type.String()),
  fingerprint: Type.Optional(Type.String()),
  billingDetails: CircleBillingDetailsSchema,
  bankAddress: CircleCreateBankAccountSchema,
  createDate: Type.String(),
  updateDate: Type.String(),
})

const CircleCardSchema = Type.Object({
  id: Type.String(),
  status: Type.Enum(CircleCardStatus),
  billingDetails: CircleBillingDetailsSchema,
  expMonth: Type.Number(),
  expYear: Type.Number(),
  network: Type.String(),
  last4: Type.String(),
  fingerprint: Type.String(),
  bin: Type.String(),
  issuerCountry: Type.String(),
  errorCode: Type.Optional(Type.Enum(CircleCardErrorCode)),
  verification: CircleCardVerificationSchema,
  riskEvaluation: Type.Optional(CircleRiskEvaluationSchema),
  metadata: CircleMetadataSchema,
  createDate: Type.String(),
  updateDate: Type.String(),
})

const CirclePublicKeySchema = Type.Object({
  keyId: Type.String(),
  publicKey: Type.String(),
})

const CirclePaymentResponseSchema = Type.Intersect([
  CirclePaymentSchema,
  Type.Object({
    requiredAction: PaymentRequiredActionSchema,
    verification: CirclePaymentVerificationSchema,
    cancel: Type.Optional(CirclePaymentCancelSchema),
    refunds: Type.Array(
      Type.Intersect([
        CirclePaymentCancelSchema,
        Type.Object({
          cancel: Type.Object({
            id: Type.String(),
            type: Type.String(),
            description: Type.Optional(Type.String({ nullable: true })),
            status: Type.Enum(CirclePaymentStatus),
            createDate: Type.String(),
          }),
        }),
      ])
    ),
    trackingRef: Type.String(),
    errorCode: Type.Optional(Type.Enum(CirclePaymentErrorCode)),
    metadata: CircleMetadataSchema,
    riskEvaluation: Type.Optional(CircleRiskEvaluationSchema),
  }),
])

const CircleTransferSchema = Type.Object({
  id: IdSchema,
  source: Type.Object({
    type: Type.String(),
    id: Type.String(),
  }),
  destination: Type.Object({
    type: Type.String(),
    address: Type.String(),
    addressTag: Type.Optional(Type.String()),
    chain: Type.String(),
  }),
  amount: Type.Object({
    amount: Type.String(),
    currency: Type.String(),
  }),
  transactionHash: Type.Optional(Type.String()),
  status: Type.Enum(CircleTransferStatus),
  errorCode: Type.Optional(Type.Enum(CircleTransferErrorCode)),
  createDate: Type.String(),
})

const CircleWalletSchema = Type.Object({
  walletId: Type.String(),
  entityId: IdSchema,
  type: Type.String(),
  description: Type.Optional(Type.String()),
  balances: Type.Optional(
    Type.Array(
      Type.Object({
        amount: Type.Optional(Type.String()),
        currency: Type.Optional(Type.String()),
      })
    )
  ),
})

const CirclePaymentQuerySchema = Type.Object({
  type: Type.Optional(Type.Enum(CirclePaymentQueryType)),
  from: Type.Optional(Type.String({ type: 'date-time' })),
  to: Type.Optional(Type.String({ type: 'date-time' })),
  pageBefore: Type.Optional(Type.String()),
  pageAfter: Type.Optional(Type.String()),
  pageSize: Type.Optional(Type.Number()),
  status: Type.Optional(Type.Enum(PaymentStatus)),
})

// Coinbase

const CoinbaseExchangeRatesOptionsSchema = Type.Object({
  currency: Type.String(),
})

const CoinbaseExchangeRatesSchema = Type.Object({
  currency: Type.String(),
  rates: Type.Object({}),
})

const CoinbaseErrorResponseSchema = Type.Object({
  errors: Type.Array(
    Type.Object({
      id: Type.String(),
      message: Type.String(),
    })
  ),
})

// Payment/card routes schemas

export const CurrencySchema = Type.Object({
  base: Type.Number(),
  code: Type.String(),
  exponent: Type.Number(),
})

export const GetPaymentBankAccountInstructionsSchema = Type.Object({
  trackingRef: Type.String(),
  beneficiary: Type.Object({
    name: Type.String(),
    address1: Type.String(),
    address2: Type.String(),
  }),
  beneficiaryBank: Type.Object({
    name: Type.Optional(Type.String()),
    swiftCode: Type.Optional(Type.String()),
    routingNumber: Type.String(),
    accountNumber: Type.String(),
    address: Type.Optional(Type.String()),
    city: Type.Optional(Type.String()),
    postalCode: Type.Optional(Type.String()),
    country: Type.Optional(Type.String()),
  }),
  status: Type.Optional(Type.Enum(PaymentBankAccountStatus)),
})

export const PaymentBankAccountInstructionsSchema = Type.Intersect([
  GetPaymentBankAccountInstructionsSchema,
  Type.Object({
    amount: Type.Number(),
  }),
])

export const GetPaymentBankAccountStatusSchema = Type.Object({
  status: Type.Optional(Type.Enum(PaymentBankAccountStatus)),
})

export const GetPaymentCardStatusSchema = Type.Object({
  status: Type.Optional(Type.Enum(PaymentCardStatus)),
})

export const PaymentSchema = Type.Intersect([
  BaseSchema,
  PaymentBaseSchema,
  Type.Omit(ToPaymentBaseSchema, ['externalId', 'amount', 'sourceId']),
  Type.Object({
    externalId: Nullable(Type.String({ format: 'uuid' })),
  }),
])

export const PaymentIdSchema = Type.Object({
  paymentId: Type.String(),
})

export const PaymentCardSchema = Type.Intersect([
  BaseSchema,
  PaymentCardBaseSchema,
])

export const PaymentBankAccountSchema = Type.Intersect([
  BaseSchema,
  PaymentBankAccountBaseSchema,
])

export const PaymentCardsSchema = Type.Array(PaymentCardSchema)

export const PaymentCardNoSaveSchema = Type.Object({
  externalId: Type.String(),
  status: Type.Enum(CircleCardStatus),
})

export const CardIdSchema = Type.Object({
  cardId: Type.String({ format: 'uuid' }),
})

export const BankAccountIdSchema = Type.Object({
  bankAccountId: Type.String({ format: 'uuid' }),
})

export const CreateCardSchema = Type.Intersect([
  Type.Omit(CircleCreateCardSchema, ['expMonth', 'expYear']),
  Type.Object({
    id: Type.Optional(Type.String({ format: 'uuid' })),
    expirationMonth: Type.Number(),
    expirationYear: Type.Number(),
    saveCard: Type.Optional(Type.Boolean()),
    ownerExternalId: Type.String(),
    default: Type.Optional(Type.Boolean()),
  }),
])

export const CreateBankAccountResponseSchema = Type.Intersect([
  BaseSchema,
  Type.Object({
    status: Type.Enum(PaymentBankAccountStatus),
  }),
])

export const CreateBankAccountSchema = Type.Intersect([
  CircleCreateBankAccountSchema,
  Type.Object({
    packTemplateId: IdSchema,
    ownerExternalId: Type.String(),
  }),
])

export const CreatePaymentCardSchema = Type.Union([
  PaymentCardSchema,
  PaymentCardNoSaveSchema,
])

export const CreatePaymentSchema = Type.Intersect([
  Type.Omit(CircleCreatePaymentSchema, ['source', 'amount']),
  Type.Omit(PaymentBaseSchema, ['payerId']),
  Type.Object({
    cardId: Type.String(),
    packTemplateId: Type.String({ format: 'uuid' }),
    payerExternalId: Type.String(),
  }),
])

export const CreateWalletAddressSchema = Type.Intersect([
  Type.Omit(CircleCreateBlockchainAddressSchema, ['walletId']),
  Type.Object({
    ownerExternalId: Type.String(),
  }),
])

export const PublicKeySchema = Type.Object({
  keyId: Type.String(),
  publicKey: Type.String(),
})

export const UpdatePaymentCardSchema = Type.Object({
  default: Type.Boolean(),
  ownerExternalId: Type.String(),
})

// Types

export type BankAccountId = Simplify<Static<typeof BankAccountIdSchema>>
export type CardId = Simplify<Static<typeof CardIdSchema>>
export type CheckoutStatus =
  | 'passphrase'
  | 'form'
  | 'loading'
  | 'success'
  | 'error'
<<<<<<< HEAD
export type CircleBlockchainAddress = Simplify<
  Static<typeof CircleBlockchainAddressSchema>
>
=======
  | 'summary'
export type CheckoutMethods = 'card' | 'wire' | 'crypto'
>>>>>>> 89832321
export type CircleBankAccount = Simplify<Static<typeof CircleBankAccountSchema>>
export type CircleCard = Simplify<Static<typeof CircleCardSchema>>
export type CircleCardVerification = Simplify<
  Static<typeof CircleCardVerificationSchema>
>
export type CircleCreateBlockchainAddress = Simplify<
  Static<typeof CircleCreateBlockchainAddressSchema>
>
export type CircleCreateBankAccount = Simplify<
  Static<typeof CircleCreateBankAccountSchema>
>
export type CircleCreateCard = Simplify<Static<typeof CircleCreateCardSchema>>
export type CircleCreatePayment = Simplify<
  Static<typeof CircleCreatePaymentSchema>
>
export type CircleErrorResponse = Simplify<
  Static<typeof CircleErrorResponseSchema>
>
export type CirclePaymentAmount = Simplify<
  Static<typeof CirclePaymentAmountSchema>
>
export type CirclePaymentQuery = Simplify<
  Static<typeof CirclePaymentQuerySchema>
>
export type CirclePaymentResponse = Simplify<
  Static<typeof CirclePaymentResponseSchema>
>
export type CirclePaymentVerification = Simplify<
  Static<typeof CirclePaymentVerificationSchema>
>
export type CirclePublicKey = Simplify<Static<typeof CirclePublicKeySchema>>
export type CircleTransfer = Simplify<Static<typeof CircleTransferSchema>>
export type CircleWallet = Simplify<Static<typeof CircleWalletSchema>>
export type CoinbaseExchangeRatesOptions = Simplify<
  Static<typeof CoinbaseExchangeRatesOptionsSchema>
>
export type CoinbaseExchangeRates = Simplify<
  Static<typeof CoinbaseExchangeRatesSchema>
>
export type CoinbaseErrorResponse = Simplify<
  Static<typeof CoinbaseErrorResponseSchema>
>
export type CreateBankAccount = Simplify<Static<typeof CreateBankAccountSchema>>
export type CreateBankAccountResponse = Simplify<
  Static<typeof CreateBankAccountResponseSchema>
>
export type CreateCard = Simplify<Static<typeof CreateCardSchema>>
export type CreatePayment = Simplify<Static<typeof CreatePaymentSchema>>
export type CreatePaymentCard = Simplify<Static<typeof CreatePaymentCardSchema>>
export type CreateWalletAddress = Simplify<
  Static<typeof CreateWalletAddressSchema>
>
export type Currency = Simplify<Static<typeof CurrencySchema>>
export type GetPaymentBankAccountInstructions = Simplify<
  Static<typeof GetPaymentBankAccountInstructionsSchema>
>
export type GetPaymentBankAccountStatus = Simplify<
  Static<typeof GetPaymentBankAccountStatusSchema>
>
export type GetPaymentCardStatus = Simplify<
  Static<typeof GetPaymentCardStatusSchema>
>
export type Payment = Simplify<Static<typeof PaymentSchema>>
export type PaymentId = Simplify<Static<typeof PaymentIdSchema>>
export type PaymentBankAccount = Simplify<
  Static<typeof PaymentBankAccountSchema>
>
export type PaymentBankAccountInstructions = Simplify<
  Static<typeof PaymentBankAccountInstructionsSchema>
>
export type PaymentCard = Simplify<Static<typeof PaymentCardSchema>>
export type PaymentCards = Simplify<Static<typeof PaymentCardsSchema>>
export type PublicKey = Simplify<Static<typeof PublicKeySchema>>
export type SendBankAccountInstructions = Simplify<
  Static<typeof SendBankAccountInstructionsSchema>
>
export type ToPaymentBankAccountBase = Simplify<
  Static<typeof ToPaymentBankAccountBaseSchema>
>
export type ToPaymentBase = Simplify<Static<typeof ToPaymentBaseSchema>>
export type ToPaymentCardBase = Simplify<Static<typeof ToPaymentCardBaseSchema>>
export type UpdatePaymentCard = Simplify<Static<typeof UpdatePaymentCardSchema>>

// Success/error response

interface CircleSuccessResponse<T = unknown> {
  data: T
}

export type CircleResponse<T = unknown> =
  | CircleSuccessResponse<T>
  | CircleErrorResponse

export function isCircleSuccessResponse<T = unknown>(
  response: CircleResponse<T>
): response is CircleSuccessResponse<T> {
  const { data } = response as CircleSuccessResponse<T>
  return !!data
}

interface CoinbaseSuccessResponse<T = unknown> {
  data: T
}

export type CoinbaseResponse<T = unknown> =
  | CoinbaseSuccessResponse<T>
  | CoinbaseErrorResponse

export function isCoinbaseSuccessResponse<T = unknown>(
  response: CoinbaseResponse<T>
): response is CoinbaseSuccessResponse<T> {
  const { data } = response as CoinbaseSuccessResponse<T>
  return !!data
}<|MERGE_RESOLUTION|>--- conflicted
+++ resolved
@@ -641,14 +641,11 @@
   | 'loading'
   | 'success'
   | 'error'
-<<<<<<< HEAD
+  | 'summary'
 export type CircleBlockchainAddress = Simplify<
   Static<typeof CircleBlockchainAddressSchema>
 >
-=======
-  | 'summary'
 export type CheckoutMethods = 'card' | 'wire' | 'crypto'
->>>>>>> 89832321
 export type CircleBankAccount = Simplify<Static<typeof CircleBankAccountSchema>>
 export type CircleCard = Simplify<Static<typeof CircleCardSchema>>
 export type CircleCardVerification = Simplify<
