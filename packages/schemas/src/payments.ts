import { Static, Type } from '@sinclair/typebox'

import { BaseSchema, IdSchema, Nullable, Simplify } from './shared'

// Enums

export enum CircleVerificationAVSSuccessCode {
  D = 'D',
  F = 'F',
  M = 'M',
  X = 'X',
  Y = 'Y',
}

export enum CircleVerificationAVSFailureCode {
  A = 'A',
  B = 'B',
  C = 'C',
  E = 'E',
  G = 'G',
  I = 'I',
  K = 'K',
  L = 'L',
  N = 'N',
  O = 'O',
  P = 'P',
  R = 'R',
  S = 'S',
  U = 'U',
  W = 'W',
  Z = 'Z',
  '-' = '-',
}

export enum CircleVerificationAVSCodeOptions {
  not_requested = 'not_requested',
  pending = 'pending',
}

export enum CircleVerificationCvvStatus {
  NotRequested = 'not_requested',
  Pass = 'pass',
  Fail = 'fail',
  Unavailable = 'unavailable',
  Pending = 'pending',
}

export enum CirclePaymentVerificationOptions {
  none = 'none',
  cvv = 'cvv',
}

export enum CirclePaymentErrorCode {
  payment_failed = 'payment_failed',
  payment_fraud_detected = 'payment_fraud_detected',
  payment_denied = 'payment_denied',
  payment_not_supported_by_issuer = 'payment_not_supported_by_issuer',
  payment_not_funded = 'payment_not_funded',
  payment_unprocessable = 'payment_unprocessable',
  payment_stopped_by_issuer = 'payment_stopped_by_issuer',
  payment_canceled = 'payment_canceled',
  payment_returned = 'payment_returned',
  payment_failed_balance_check = 'payment_failed_balance_check',
  card_failed = 'card_failed',
  card_invalid = 'card_invalid',
  card_address_mismatch = 'card_address_mismatch',
  card_zip_mismatch = 'card_zip_mismatch',
  card_cvv_invalid = 'card_cvv_invalid',
  card_expired = 'card_expired',
  card_limit_violated = 'card_limit_violated',
  card_not_honored = 'card_not_honored',
  card_cvv_required = 'card_cvv_required',
  credit_card_not_allowed = 'credit_card_not_allowed',
  card_account_ineligible = 'card_account_ineligible',
  unauthorized_transaction = 'unauthorized_transaction',
  bank_account_ineligible = 'bank_account_ineligible',
  bank_transaction_error = 'bank_transaction_error',
  invalid_account_number = 'invalid_account_number',
  invalid_wire_rtn = 'invalid_wire_rtn',
  invalid_ach_rtn = 'invalid_ach_rtn',
}

export enum CircleCardErrorCode {
  card_account_ineligible = 'card_account_ineligible',
  card_address_mismatch = 'card_address_mismatch',
  card_cvv_invalid = 'card_cvv_invalid',
  card_cvv_required = 'card_cvv_required',
  card_expired = 'card_expired',
  card_failed = 'card_failed',
  card_invalid = 'card_invalid',
  card_limit_violated = 'card_limit_violated',
  card_not_honored = 'card_not_honored',
  card_zip_mismatch = 'card_zip_mismatch',
  credit_card_not_allowed = 'credit_card_not_allowed',
  verification_denied = 'verification_denied',
  verification_failed = 'verification_failed',
  verification_fraud_detected = 'verification_fraud_detected',
  verification_not_supported_by_issuer = 'verification_not_supported_by_issuer',
  verification_stopped_by_issuer = 'verification_stopped_by_issuer',
}

export enum CircleTransferErrorCode {
  insufficient_funds = 'insufficient_funds',
  blockchain_error = 'blockchain_error',
  transfer_denied = 'transfer_denied',
  transfer_failed = 'transfer_failed',
}

export enum CirclePaymentStatus {
  Pending = 'pending',
  Failed = 'failed',
  Confirmed = 'confirmed',
  Paid = 'paid',
}

export enum CircleBankAccountStatus {
  Pending = 'pending',
  Failed = 'failed',
  Complete = 'complete',
}

export enum CircleCardStatus {
  Pending = 'pending',
  Failed = 'failed',
  Complete = 'complete',
}

export enum CircleTransferStatus {
  Pending = 'pending',
  Failed = 'failed',
  Complete = 'complete',
}

export enum PaymentStatus {
  Pending = 'pending',
  Failed = 'failed',
  Confirmed = 'confirmed',
  Paid = 'paid',
}

export enum PaymentCardStatus {
  Pending = 'pending',
  Failed = 'failed',
  Complete = 'complete',
  Inactive = 'inactive',
}

export enum PaymentBankAccountStatus {
  Pending = 'pending',
  Failed = 'failed',
  Complete = 'complete',
  Inactive = 'inactive',
}

export enum CirclePaymentSourceType {
  card = 'card',
  ach = 'ach',
}

export enum CirclePaymentQueryType {
  card = 'card',
  ach = 'ach',
  wire = 'wire',
}

// Schemas

const ToPaymentBankAccountBaseSchema = Type.Object({
  externalId: Type.String({ format: 'uuid' }),
  description: Type.String(),
  status: Type.Enum(PaymentBankAccountStatus),
})

const ToPaymentCardBaseSchema = Type.Object({
  expirationMonth: Type.Optional(Type.String()),
  expirationYear: Type.Optional(Type.String()),
  externalId: Type.String({ format: 'uuid' }),
  ownerExternalId: Type.Optional(Type.String()),
  network: Type.String(),
  lastFour: Type.String(),
  status: Type.Optional(Type.Enum(PaymentCardStatus)),
  error: Type.Optional(Type.Enum(CircleCardErrorCode)),
})

const ToPaymentBaseSchema = Type.Object({
  externalId: Type.String({ format: 'uuid' }),
  status: Type.Optional(Type.Enum(PaymentStatus)),
  error: Type.Optional(Type.Enum(CirclePaymentErrorCode)),
  amount: Type.String(),
  sourceId: Type.String({ format: 'uuid' }),
})

const PaymentBaseSchema = Type.Object({
  packId: Type.Optional(Nullable(Type.String({ format: 'uuid' }))),
  payerId: Type.String(),
  paymentCardId: Type.Optional(Nullable(Type.String({ format: 'uuid' }))),
  paymentBankId: Type.Optional(Nullable(Type.String({ format: 'uuid' }))),
})

const PaymentBankAccountBaseSchema = Type.Intersect([
  BaseSchema,
  ToPaymentBankAccountBaseSchema,
  Type.Object({
    amount: Type.Number(),
  }),
])

const PaymentCardBaseSchema = Type.Intersect([
  ToPaymentCardBaseSchema,
  Type.Object({
    default: Type.Boolean(),
  }),
])

const PaymentRequiredActionSchema = Type.Object({
  type: Type.String(),
  redirectUrl: Type.String(),
})

export const SendBankAccountInstructionsSchema = Type.Object({
  bankAccountId: IdSchema,
  ownerExternalId: Type.String(),
})

// Circle

const CircleVerificationAVSCode = Type.Intersect([
  Type.Enum(CircleVerificationAVSCodeOptions),
  Type.Enum(CircleVerificationAVSSuccessCode),
  Type.Enum(CircleVerificationAVSFailureCode),
])

const CircleBillingDetailsSchema = Type.Object({
  name: Type.String(),
  city: Type.String(),
  country: Type.String(),
  line1: Type.String(),
  line2: Type.Optional(Type.String({ nullable: true })),
  district: Type.Optional(Type.String({ nullable: true })),
  postalCode: Type.String(),
})

const CircleBankAddressSchema = Type.Object({
  bankName: Type.Optional(Type.String()),
  city: Type.Optional(Type.String()),
  country: Type.String(),
  line1: Type.Optional(Type.String()),
  line2: Type.Optional(Type.String()),
  district: Type.Optional(Type.String()),
})

const CircleMetadataSchema = Type.Object({
  email: Type.String(),
  phoneNumber: Type.Optional(Type.String({ nullable: true })),
  sessionId: Type.Optional(Type.String()),
  ipAddress: Type.Optional(Type.String()),
})

const CircleBlockchainAddressSchema = Type.Object({
  address: Type.String(),
  addressTag: Type.Optional(Type.String()),
  currency: Type.String(),
  chain: Type.String(),
})

const CircleCreateBlockchainAddressSchema = Type.Object({
  idempotencyKey: Type.String({ type: 'uuid' }),
  walletId: Type.String(),
})

const CircleCreateCardSchema = Type.Object({
  idempotencyKey: Type.String({ type: 'uuid' }),
  keyId: Type.String(),
  encryptedData: Type.String(),
  billingDetails: CircleBillingDetailsSchema,
  expMonth: Type.Number({ min: 1, max: 12 }),
  expYear: Type.Number({ min: 2000 }),
  metadata: CircleMetadataSchema,
})

const CircleCreateBankAccountSchema = Type.Object({
  idempotencyKey: Type.String({ type: 'uuid' }),
  accountNumber: Type.String(),
  routingNumber: Type.String(),
  billingDetails: CircleBillingDetailsSchema,
  bankAddress: CircleBankAddressSchema,
})

const CirclePaymentAmountSchema = Type.Object({
  amount: Type.String(),
  currency: Type.String(),
})

const CirclePaymentSourceSchema = Type.Object({
  id: Type.String({ type: 'uuid' }),
  type: Type.Enum(CirclePaymentSourceType),
})

const CircleCreatePaymentSchema = Type.Object({
  idempotencyKey: Type.String({ type: 'uuid' }),
  keyId: Type.Optional(Type.String({ nullable: true })),
  metadata: CircleMetadataSchema,
  amount: CirclePaymentAmountSchema,
  verification: Type.Enum(CirclePaymentVerificationOptions),
  source: CirclePaymentSourceSchema,
  description: Type.String({ nullable: true }),
  encryptedData: Type.Optional(Type.String({ nullable: true })),
})

const CirclePaymentVerificationSchema = Type.Object({
  avs: CircleVerificationAVSCode,
  cvv: Type.Enum(CircleVerificationCvvStatus),
  three_d_secure: Type.String(),
})

const CircleCardVerificationSchema = Type.Object({
  avs: CircleVerificationAVSCode,
  cvv: Type.Enum(CircleVerificationCvvStatus),
})

const CircleRiskEvaluationSchema = Type.Object({
  decision: Type.String(),
  reason: Type.String(),
})

const CirclePaymentOriginalPaymentSchema = Type.Object({
  id: Type.String(),
  type: Type.String(),
  amount: CirclePaymentAmountSchema,
  description: Type.Optional(Type.String({ nullable: true })),
  status: Type.Enum(CirclePaymentStatus),
  requiredAction: PaymentRequiredActionSchema,
  fees: CirclePaymentAmountSchema,
  createDate: Type.String(),
})

const CircleErrorResponseSchema = Type.Object({
  code: Type.Number(),
  example: Type.String(),
})

const CirclePaymentSchema = Type.Object({
  id: Type.String(),
  type: Type.String(),
  merchantId: Type.String(),
  merchantWalletId: Type.String(),
  amount: CirclePaymentAmountSchema,
  source: CirclePaymentSourceSchema,
  description: Type.Optional(Type.String({ nullable: true })),
  status: Type.Enum(CirclePaymentStatus),
  verification: CirclePaymentVerificationSchema,
  fees: CirclePaymentAmountSchema,
  createDate: Type.String(),
  updateDate: Type.String(),
})

const CirclePaymentCancelSchema = Type.Intersect([
  CirclePaymentSchema,
  Type.Object({
    originalPayment: CirclePaymentOriginalPaymentSchema,
  }),
])

const CircleBankAccountSchema = Type.Object({
  id: Type.String(),
  status: Type.Enum(CircleBankAccountStatus),
  description: Type.String(),
  trackingRef: Type.Optional(Type.String()),
  fingerprint: Type.Optional(Type.String()),
  billingDetails: CircleBillingDetailsSchema,
  bankAddress: CircleCreateBankAccountSchema,
  createDate: Type.String(),
  updateDate: Type.String(),
})

const CircleCardSchema = Type.Object({
  id: Type.String(),
  status: Type.Enum(CircleCardStatus),
  billingDetails: CircleBillingDetailsSchema,
  expMonth: Type.Number(),
  expYear: Type.Number(),
  network: Type.String(),
  last4: Type.String(),
  fingerprint: Type.String(),
  bin: Type.String(),
  issuerCountry: Type.String(),
  errorCode: Type.Optional(Type.Enum(CircleCardErrorCode)),
  verification: CircleCardVerificationSchema,
  riskEvaluation: Type.Optional(CircleRiskEvaluationSchema),
  metadata: CircleMetadataSchema,
  createDate: Type.String(),
  updateDate: Type.String(),
})

const CirclePublicKeySchema = Type.Object({
  keyId: Type.String(),
  publicKey: Type.String(),
})

const CirclePaymentResponseSchema = Type.Intersect([
  CirclePaymentSchema,
  Type.Object({
    requiredAction: PaymentRequiredActionSchema,
    verification: CirclePaymentVerificationSchema,
    cancel: Type.Optional(CirclePaymentCancelSchema),
    refunds: Type.Array(
      Type.Intersect([
        CirclePaymentCancelSchema,
        Type.Object({
          cancel: Type.Object({
            id: Type.String(),
            type: Type.String(),
            description: Type.Optional(Type.String({ nullable: true })),
            status: Type.Enum(CirclePaymentStatus),
            createDate: Type.String(),
          }),
        }),
      ])
    ),
    trackingRef: Type.String(),
    errorCode: Type.Optional(Type.Enum(CirclePaymentErrorCode)),
    metadata: CircleMetadataSchema,
    riskEvaluation: Type.Optional(CircleRiskEvaluationSchema),
  }),
])

<<<<<<< HEAD
const CircleTransferSchema = Type.Object({
  id: IdSchema,
  source: Type.Object({
    type: Type.String(),
    id: Type.String(),
  }),
  destination: Type.Object({
    type: Type.String(),
    address: Type.String(),
    addressTag: Type.Optional(Type.String()),
    chain: Type.String(),
  }),
  amount: Type.Object({
    amount: Type.String(),
    currency: Type.String(),
  }),
  transactionHash: Type.Optional(Type.String()),
  status: Type.Enum(CircleTransferStatus),
  errorCode: Type.Optional(Type.Enum(CircleTransferErrorCode)),
  createDate: Type.String(),
})

const CircleWalletSchema = Type.Object({
  walletId: Type.String(),
  entityId: IdSchema,
  type: Type.String(),
  description: Type.Optional(Type.String()),
  balances: Type.Optional(
    Type.Array(
      Type.Object({
        amount: Type.Optional(Type.String()),
        currency: Type.Optional(Type.String()),
      })
    )
  ),
=======
const CirclePaymentQuerySchema = Type.Object({
  type: Type.Optional(Type.Enum(CirclePaymentQueryType)),
  from: Type.Optional(Type.String({ type: 'date-time' })),
  to: Type.Optional(Type.String({ type: 'date-time' })),
  pageBefore: Type.Optional(Type.String()),
  pageAfter: Type.Optional(Type.String()),
  pageSize: Type.Optional(Type.Number()),
  status: Type.Optional(Type.Enum(PaymentStatus)),
>>>>>>> 327a79a2
})

// Coinbase

const CoinbaseExchangeRatesOptionsSchema = Type.Object({
  currency: Type.String(),
})

const CoinbaseExchangeRatesSchema = Type.Object({
  currency: Type.String(),
  rates: Type.Object({}),
})

const CoinbaseErrorResponseSchema = Type.Object({
  errors: Type.Array(
    Type.Object({
      id: Type.String(),
      message: Type.String(),
    })
  ),
})

// Payment/card routes schemas

export const CurrencySchema = Type.Object({
  base: Type.Number(),
  code: Type.String(),
  exponent: Type.Number(),
})

export const GetPaymentBankAccountInstructionsSchema = Type.Object({
  trackingRef: Type.String(),
  beneficiary: Type.Object({
    name: Type.String(),
    address1: Type.String(),
    address2: Type.String(),
  }),
  beneficiaryBank: Type.Object({
    name: Type.Optional(Type.String()),
    swiftCode: Type.Optional(Type.String()),
    routingNumber: Type.String(),
    accountNumber: Type.String(),
    address: Type.Optional(Type.String()),
    city: Type.Optional(Type.String()),
    postalCode: Type.Optional(Type.String()),
    country: Type.Optional(Type.String()),
  }),
  status: Type.Optional(Type.Enum(PaymentBankAccountStatus)),
})

export const GetPaymentBankAccountStatusSchema = Type.Object({
  status: Type.Optional(Type.Enum(PaymentBankAccountStatus)),
})

export const GetPaymentCardStatusSchema = Type.Object({
  status: Type.Optional(Type.Enum(PaymentCardStatus)),
})

export const PaymentSchema = Type.Intersect([
  BaseSchema,
  PaymentBaseSchema,
  Type.Omit(ToPaymentBaseSchema, ['externalId', 'amount', 'sourceId']),
  Type.Object({
    externalId: Nullable(Type.String({ format: 'uuid' })),
  }),
])

export const PaymentIdSchema = Type.Object({
  paymentId: Type.String(),
})

export const PaymentCardSchema = Type.Intersect([
  BaseSchema,
  PaymentCardBaseSchema,
])

export const PaymentBankAccountSchema = Type.Intersect([
  BaseSchema,
  PaymentBankAccountBaseSchema,
])

export const PaymentCardsSchema = Type.Array(PaymentCardSchema)

export const PaymentCardNoSaveSchema = Type.Object({
  externalId: Type.String(),
  status: Type.Enum(CircleCardStatus),
})

export const CardIdSchema = Type.Object({
  cardId: Type.String({ format: 'uuid' }),
})

export const BankAccountIdSchema = Type.Object({
  bankAccountId: Type.String({ format: 'uuid' }),
})

export const CreateCardSchema = Type.Intersect([
  Type.Omit(CircleCreateCardSchema, ['expMonth', 'expYear']),
  Type.Object({
    id: Type.Optional(Type.String({ format: 'uuid' })),
    expirationMonth: Type.Number(),
    expirationYear: Type.Number(),
    saveCard: Type.Optional(Type.Boolean()),
    ownerExternalId: Type.String(),
    default: Type.Optional(Type.Boolean()),
  }),
])

export const CreateBankAccountResponseSchema = Type.Intersect([
  BaseSchema,
  Type.Object({
    status: Type.Enum(PaymentBankAccountStatus),
  }),
])

export const CreateBankAccountSchema = Type.Intersect([
  CircleCreateBankAccountSchema,
  Type.Object({
    packTemplateId: IdSchema,
    ownerExternalId: Type.String(),
  }),
])

export const CreatePaymentCardSchema = Type.Union([
  PaymentCardSchema,
  PaymentCardNoSaveSchema,
])

export const CreatePaymentSchema = Type.Intersect([
  Type.Omit(CircleCreatePaymentSchema, ['source', 'amount']),
  Type.Omit(PaymentBaseSchema, ['payerId']),
  Type.Object({
    cardId: Type.String(),
    packTemplateId: Type.String({ format: 'uuid' }),
    payerExternalId: Type.String(),
  }),
])

export const PublicKeySchema = Type.Object({
  keyId: Type.String(),
  publicKey: Type.String(),
})

export const UpdatePaymentCardSchema = Type.Object({
  default: Type.Boolean(),
  ownerExternalId: Type.String(),
})

// Types

export type BankAccountId = Simplify<Static<typeof BankAccountIdSchema>>
export type CardId = Simplify<Static<typeof CardIdSchema>>
export type CheckoutStatus =
  | 'passphrase'
  | 'form'
  | 'loading'
  | 'success'
  | 'error'
<<<<<<< HEAD
export type CircleBlockchainAddress = Simplify<
  Static<typeof CircleBlockchainAddressSchema>
>
=======
export type CircleBankAccount = Simplify<Static<typeof CircleBankAccountSchema>>
>>>>>>> 327a79a2
export type CircleCard = Simplify<Static<typeof CircleCardSchema>>
export type CircleCardVerification = Simplify<
  Static<typeof CircleCardVerificationSchema>
>
<<<<<<< HEAD
export type CircleCreateBlockchainAddress = Simplify<
  Static<typeof CircleCreateBlockchainAddressSchema>
=======
export type CircleCreateBankAccount = Simplify<
  Static<typeof CircleCreateBankAccountSchema>
>>>>>>> 327a79a2
>
export type CircleCreateCard = Simplify<Static<typeof CircleCreateCardSchema>>
export type CircleCreatePayment = Simplify<
  Static<typeof CircleCreatePaymentSchema>
>
export type CircleErrorResponse = Simplify<
  Static<typeof CircleErrorResponseSchema>
>
export type CirclePaymentAmount = Simplify<
  Static<typeof CirclePaymentAmountSchema>
>
export type CirclePaymentQuery = Simplify<
  Static<typeof CirclePaymentQuerySchema>
>
export type CirclePaymentResponse = Simplify<
  Static<typeof CirclePaymentResponseSchema>
>
export type CirclePaymentVerification = Simplify<
  Static<typeof CirclePaymentVerificationSchema>
>
export type CirclePublicKey = Simplify<Static<typeof CirclePublicKeySchema>>
export type CircleTransfer = Simplify<Static<typeof CircleTransferSchema>>
export type CircleWallet = Simplify<Static<typeof CircleWalletSchema>>
export type CoinbaseExchangeRatesOptions = Simplify<
  Static<typeof CoinbaseExchangeRatesOptionsSchema>
>
export type CoinbaseExchangeRates = Simplify<
  Static<typeof CoinbaseExchangeRatesSchema>
>
export type CoinbaseErrorResponse = Simplify<
  Static<typeof CoinbaseErrorResponseSchema>
>
export type CreateBankAccount = Simplify<Static<typeof CreateBankAccountSchema>>
export type CreateBankAccountResponse = Simplify<
  Static<typeof CreateBankAccountResponseSchema>
>
export type CreateCard = Simplify<Static<typeof CreateCardSchema>>
export type CreatePayment = Simplify<Static<typeof CreatePaymentSchema>>
export type CreatePaymentCard = Simplify<Static<typeof CreatePaymentCardSchema>>
export type Currency = Simplify<Static<typeof CurrencySchema>>
export type GetPaymentBankAccountInstructions = Simplify<
  Static<typeof GetPaymentBankAccountInstructionsSchema>
>
export type GetPaymentBankAccountStatus = Simplify<
  Static<typeof GetPaymentBankAccountStatusSchema>
>
export type GetPaymentCardStatus = Simplify<
  Static<typeof GetPaymentCardStatusSchema>
>
export type Payment = Simplify<Static<typeof PaymentSchema>>
export type PaymentId = Simplify<Static<typeof PaymentIdSchema>>
export type PaymentBankAccount = Simplify<
  Static<typeof PaymentBankAccountSchema>
>
export type PaymentCard = Simplify<Static<typeof PaymentCardSchema>>
export type PaymentCards = Simplify<Static<typeof PaymentCardsSchema>>
export type PublicKey = Simplify<Static<typeof PublicKeySchema>>
export type SendBankAccountInstructions = Simplify<
  Static<typeof SendBankAccountInstructionsSchema>
>
export type ToPaymentBankAccountBase = Simplify<
  Static<typeof ToPaymentBankAccountBaseSchema>
>
export type ToPaymentBase = Simplify<Static<typeof ToPaymentBaseSchema>>
export type ToPaymentCardBase = Simplify<Static<typeof ToPaymentCardBaseSchema>>
export type UpdatePaymentCard = Simplify<Static<typeof UpdatePaymentCardSchema>>

// Success/error response

interface CircleSuccessResponse<T = unknown> {
  data: T
}

export type CircleResponse<T = unknown> =
  | CircleSuccessResponse<T>
  | CircleErrorResponse

export function isCircleSuccessResponse<T = unknown>(
  response: CircleResponse<T>
): response is CircleSuccessResponse<T> {
  const { data } = response as CircleSuccessResponse<T>
  return !!data
}

interface CoinbaseSuccessResponse<T = unknown> {
  data: T
}

export type CoinbaseResponse<T = unknown> =
  | CoinbaseSuccessResponse<T>
  | CoinbaseErrorResponse

export function isCoinbaseSuccessResponse<T = unknown>(
  response: CoinbaseResponse<T>
): response is CoinbaseSuccessResponse<T> {
  const { data } = response as CoinbaseSuccessResponse<T>
  return !!data
}<|MERGE_RESOLUTION|>--- conflicted
+++ resolved
@@ -424,7 +424,6 @@
   }),
 ])
 
-<<<<<<< HEAD
 const CircleTransferSchema = Type.Object({
   id: IdSchema,
   source: Type.Object({
@@ -460,7 +459,8 @@
       })
     )
   ),
-=======
+})
+
 const CirclePaymentQuerySchema = Type.Object({
   type: Type.Optional(Type.Enum(CirclePaymentQueryType)),
   from: Type.Optional(Type.String({ type: 'date-time' })),
@@ -469,7 +469,6 @@
   pageAfter: Type.Optional(Type.String()),
   pageSize: Type.Optional(Type.Number()),
   status: Type.Optional(Type.Enum(PaymentStatus)),
->>>>>>> 327a79a2
 })
 
 // Coinbase
@@ -628,24 +627,19 @@
   | 'loading'
   | 'success'
   | 'error'
-<<<<<<< HEAD
 export type CircleBlockchainAddress = Simplify<
   Static<typeof CircleBlockchainAddressSchema>
 >
-=======
 export type CircleBankAccount = Simplify<Static<typeof CircleBankAccountSchema>>
->>>>>>> 327a79a2
 export type CircleCard = Simplify<Static<typeof CircleCardSchema>>
 export type CircleCardVerification = Simplify<
   Static<typeof CircleCardVerificationSchema>
 >
-<<<<<<< HEAD
 export type CircleCreateBlockchainAddress = Simplify<
   Static<typeof CircleCreateBlockchainAddressSchema>
-=======
+>
 export type CircleCreateBankAccount = Simplify<
   Static<typeof CircleCreateBankAccountSchema>
->>>>>>> 327a79a2
 >
 export type CircleCreateCard = Simplify<Static<typeof CircleCreateCardSchema>>
 export type CircleCreatePayment = Simplify<
