--- conflicted
+++ resolved
@@ -145,15 +145,6 @@
 
 For performance and code organization reasons, the [https://nx.dev/structure/applications-and-libraries](Nx docs) recommend
 putting as much functionality as possible into libs, even if the code is only used in a single app. In Nx, a lib is more than just a directory under the `libs/` directory. Each lib must have an entry in the workspace.json file for the lib to build and import correctly.
-<<<<<<< HEAD
-
-Linting will fail for any lib code that tries to import code from an app. This means that lib code should never access things like
-global configuration variables or environment variables. (eg. `Configuration`)
-
-If you wanted to create a new library at the path `libs/shared/utils`, you'd use the nx generator...
-`nx generate @nrwl/node:lib utils --directory shared`
-
-=======
 
 Linting will fail for any lib code that tries to import code from an app. This means that lib code should never access things like
 global configuration variables or environment variables. (eg. `Configuration`) Rather, lib code should receive any environment configuration via
@@ -162,7 +153,6 @@
 If you wanted to create a new library at the path `libs/shared/utils`, you'd use the nx generator...
 `nx generate @nrwl/node:lib utils --directory shared`
 
->>>>>>> 88592396
 - [`shared`][shared] - code and typings
 - `api` - Shared code and typings
 - `scribe` - Shared code and typings
